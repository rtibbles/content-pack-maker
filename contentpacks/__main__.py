"""
makepack

Usage:
  makecontentpacks ka-lite <lang> <version> [options]
  makecontentpacks import <lang> <version> <path> <channel>
  makecontentpacks -h | --help
  makecontentpacks --version

--subtitlelang=subtitle-lang   The language to download subtitles in.
--contentlang=content-lang     The language to for content, i.e. what language to pull from Khan Academy.
--interfacelang=interface-lang The language to pull from CrowdIn for KALite's/Kolibri's interface.
--videolang=video-lang         The language of dubbed videos, i.e. what dubbed video mapping language to use.
--out=outdir                   The path to place the final content pack.
--logging=log_file             The file for logging output. Defaults to stderr if not specified.
--no-subtitles                 If specified, will omit downloading and including any subtitles.
--no-assessment-items          If specified, will omit downloading and including any assessment item data.
--no-assessment-resources      If specified, will omit downloading and including any resources (images, json files) needed to render assessment item exercises.
--no-dubbed-videos             If specified, will omit including dubbed video mappings

"""
import os
from docopt import docopt
from pathlib import Path
from contentpacks.khanacademy import retrieve_language_resources, apply_dubbed_video_map, retrieve_html_exercises, \
    retrieve_all_assessment_item_data, retrieve_kalite_interface_resources, CONTENT_BY_READABLE_ID
from contentpacks.utils import translate_nodes, \
    remove_untranslated_exercises, bundle_language_pack, separate_exercise_types, \
<<<<<<< HEAD
    generate_kalite_language_pack_metadata, translate_assessment_item_text, Catalog
from contentpacks.import_channel import retrieve_import_data
import logging


def make_language_pack(lang, version, sublangargs, filename, no_assessment_items, no_subtitles,
                       no_assessment_resources):
    node_data, subtitle_data, interface_catalog, content_catalog = retrieve_language_resources(version, sublangargs,
                                                                                               no_subtitles)
=======
    generate_kalite_language_pack_metadata, translate_assessment_item_text, \
    remove_assessment_data_with_empty_widgets, remove_nonexistent_assessment_items_from_exercises

import logging


def make_language_pack(lang, version, sublangargs, filename, ka_domain, no_assessment_items, no_subtitles, no_assessment_resources, no_dubbed_videos):
    node_data, subtitle_data, interface_catalog, content_catalog = retrieve_language_resources(version, sublangargs, ka_domain, no_subtitles, no_dubbed_videos)
>>>>>>> a941dc7e

    subtitles, subtitle_paths = subtitle_data.keys(), subtitle_data.values()

    node_data = translate_nodes(node_data, content_catalog)
    node_data = list(node_data)
    node_data, dubbed_video_count = apply_dubbed_video_map(node_data, subtitles, sublangargs["video_lang"])

    html_exercise_ids, assessment_exercise_ids, node_data = separate_exercise_types(node_data)
    html_exercise_path, translated_html_exercise_ids = retrieve_html_exercises(html_exercise_ids, lang)

    # now include only the assessment item resources that we need
    all_assessment_data, all_assessment_files = retrieve_all_assessment_item_data(
        no_item_data=no_assessment_items,
        no_item_resources=no_assessment_resources,
        lang=lang,
    )
    all_assessment_data = list(remove_assessment_data_with_empty_widgets(all_assessment_data))
    node_data = remove_nonexistent_assessment_items_from_exercises(node_data, all_assessment_data)

    assessment_data = list(
        translate_assessment_item_text(all_assessment_data, content_catalog)) if lang != "en" else all_assessment_data

    node_data = remove_untranslated_exercises(node_data, translated_html_exercise_ids,
                                              assessment_data) if lang != "en" else node_data

    pack_metadata = generate_kalite_language_pack_metadata(lang, version, interface_catalog, content_catalog, subtitles,
                                                           dubbed_video_count)

    bundle_language_pack(str(filename), node_data, interface_catalog, interface_catalog,
                         pack_metadata, assessment_data, all_assessment_files, subtitle_paths,
                         html_exercise_path=html_exercise_path)


def make_imported_content_pack(lang, version, sublangargs, filename, path, channel):
    node_data, assessment_data, all_assessment_files = retrieve_import_data(path, channel)

    interface_catalog = Catalog() #retrieve_kalite_interface_resources(version, sublangargs)

    content_catalog = Catalog()

    content_catalog.percent_translated = 100

    pack_metadata = generate_kalite_language_pack_metadata(lang, version, interface_catalog, content_catalog, [],
                                                           sum(node.get("kind") == "Video" for node in node_data))

    bundle_language_pack(str(filename), node_data, interface_catalog, interface_catalog,
                         pack_metadata, assessment_data, all_assessment_files, [])


def normalize_sublang_args(args):
    """
    Transform the command line arguments we have into something that conforms to the retrieve_language_resources interface.
    This mostly means using the given lang parameter as the default lang, overridable by the different sublang args.
    """
    return {
        "video_lang": args['--videolang'] or args['<lang>'],
        "content_lang": args['--contentlang'] or args['<lang>'],
        "interface_lang": args['--interfacelang'] or args['<lang>'],
        "subtitle_lang": args['--subtitlelang'] or args['<lang>'],
    }


def main():
    import os
    args = docopt(__doc__)

    lang = args["<lang>"]
    version = args["<version>"]
    out = Path(args["--out"]) if args['--out'] else Path.cwd() / "{lang}.zip".format(lang=lang)

    ka_domain = os.environ.get("KA_DOMAIN") or "www.khanacademy.org"

    sublangs = normalize_sublang_args(args)

    no_assessment_items = args["--no-assessment-items"]
    no_assessment_resources = args['--no-assessment-resources']
    no_subtitles = args['--no-subtitles']
    no_dubbed_videos = args['--no-dubbed-videos']

    log_file = args["--logging"] or "debug.log"

    logging.basicConfig(level=logging.INFO)

    try:
<<<<<<< HEAD
        if args["ka-lite"]:
            make_language_pack(lang, version, sublangs, out, no_assessment_items, no_subtitles, no_assessment_resources)
        elif args["import"]:
            assert args["<path>"], ("Import path must be specified for importing content packs")
            assert args["<channel>"], ("Import channel name must be specified for importing content packs")
            path = args["<path>"]
            channel = args["<channel>"]
            make_imported_content_pack(lang, version, sublangs, out, path, channel)
        else:
            raise Exception("Sorry, no valid content pack type specified.")
    except Exception:  # This is allowed, since we want to potentially debug all errors
=======
        make_language_pack(lang, version, sublangs, out, ka_domain, no_assessment_items, no_subtitles, no_assessment_resources, no_dubbed_videos)
    except Exception:           # This is allowed, since we want to potentially debug all errors
>>>>>>> a941dc7e
        import os
        if not os.environ.get("DEBUG"):
            raise
        else:
            import pdb
            pdb.post_mortem()


if __name__ == "__main__":
    main()<|MERGE_RESOLUTION|>--- conflicted
+++ resolved
@@ -26,26 +26,14 @@
     retrieve_all_assessment_item_data, retrieve_kalite_interface_resources, CONTENT_BY_READABLE_ID
 from contentpacks.utils import translate_nodes, \
     remove_untranslated_exercises, bundle_language_pack, separate_exercise_types, \
-<<<<<<< HEAD
-    generate_kalite_language_pack_metadata, translate_assessment_item_text, Catalog
-from contentpacks.import_channel import retrieve_import_data
-import logging
-
-
-def make_language_pack(lang, version, sublangargs, filename, no_assessment_items, no_subtitles,
-                       no_assessment_resources):
-    node_data, subtitle_data, interface_catalog, content_catalog = retrieve_language_resources(version, sublangargs,
-                                                                                               no_subtitles)
-=======
     generate_kalite_language_pack_metadata, translate_assessment_item_text, \
     remove_assessment_data_with_empty_widgets, remove_nonexistent_assessment_items_from_exercises
-
+from contentpacks.import_channel import retrieve_import_data
 import logging
 
 
 def make_language_pack(lang, version, sublangargs, filename, ka_domain, no_assessment_items, no_subtitles, no_assessment_resources, no_dubbed_videos):
     node_data, subtitle_data, interface_catalog, content_catalog = retrieve_language_resources(version, sublangargs, ka_domain, no_subtitles, no_dubbed_videos)
->>>>>>> a941dc7e
 
     subtitles, subtitle_paths = subtitle_data.keys(), subtitle_data.values()
 
@@ -130,9 +118,8 @@
     logging.basicConfig(level=logging.INFO)
 
     try:
-<<<<<<< HEAD
         if args["ka-lite"]:
-            make_language_pack(lang, version, sublangs, out, no_assessment_items, no_subtitles, no_assessment_resources)
+            make_language_pack(lang, version, sublangs, out, ka_domain, no_assessment_items, no_subtitles, no_assessment_resources, no_dubbed_videos)
         elif args["import"]:
             assert args["<path>"], ("Import path must be specified for importing content packs")
             assert args["<channel>"], ("Import channel name must be specified for importing content packs")
@@ -141,11 +128,7 @@
             make_imported_content_pack(lang, version, sublangs, out, path, channel)
         else:
             raise Exception("Sorry, no valid content pack type specified.")
-    except Exception:  # This is allowed, since we want to potentially debug all errors
-=======
-        make_language_pack(lang, version, sublangs, out, ka_domain, no_assessment_items, no_subtitles, no_assessment_resources, no_dubbed_videos)
     except Exception:           # This is allowed, since we want to potentially debug all errors
->>>>>>> a941dc7e
         import os
         if not os.environ.get("DEBUG"):
             raise
