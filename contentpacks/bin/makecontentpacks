#!/usr/bin/env python

<<<<<<< HEAD
Usage:
  makecontentpacks ka-lite <lang> <version> [--subtitlelang=subtitle-lang --contentlang=content-lang --interfacelang=interface-lang --videolang=video-lang]
  makecontentpacks -h | --help
  makecontentpacks --version

"""

from docopt import docopt

from contentpacks.khanacademy import retrieve_language_resources, apply_dubbed_video_map, retrieve_html_exercises
from contentpacks.utils import translate_nodes, \
    remove_untranslated_exercises, bundle_language_pack, separate_exercise_types
import logging

logging.basicConfig(filename='example.log',level=logging.DEBUG)

def make_language_pack(lang, version, sublangargs):

    node_data, subtitles, interface_catalog, content_catalog, dubmap = retrieve_language_resources(version, sublangargs)

    node_data = translate_nodes(node_data, content_catalog)
    node_data = list(node_data)
    # node_data = list(
    #     apply_dubbed_video_map(node_data, dubmap)
    # )

    html_exercise_ids, assessment_exercise_ids, node_data = separate_exercise_types(node_data)
    html_exercise_path, translated_html_exercise_ids = retrieve_html_exercises(html_exercise_ids, lang)

    # now include only the assessment item resources that we need
    # all_assessment_resources = get_full_assessment_resource_list()
    # included_assessment_resources = filter_unneeded_assessment_resources(all_assessment_resources, exercise_data)

    # node_data = remove_untranslated_exercises(exercise_data, translated_html_exercise_ids, assessment_data)

    # node_data = remove_unavailable_topics(node_data)

    filename = "{lang}.zip".format(lang=lang)
    bundle_language_pack(filename, node_data, interface_catalog, interface_catalog)


def normalize_sublang_args(args):
    """
    Transform the command line arguments we have into something that conforms to the retrieve_language_resources interface.
    This mostly means using the given lang parameter as the default lang, overridable by the different sublang args.
    """
    return {
        "video_lang": args['--videolang'] or args['<lang>'],
        "content_lang": args['--contentlang'] or args['<lang>'],
        "interface_lang": args['--interfacelang'] or args['<lang>'],
        "subtitle_lang": args['--subtitlelang'] or args['<lang>'],
    }


def main():
    args = docopt(__doc__)

    assert args["ka-lite"], ("Sorry, content packs for non-KA Lite "
                             "software aren't implemented yet.")
    del args["ka-lite"]

    sublangs = normalize_sublang_args(args)

    make_language_pack(args["<lang>"], args["<version>"], sublangs)
=======
from contentpacks.__main__ import main
>>>>>>> 3927a54b

if __name__ == "__main__":
    main()<|MERGE_RESOLUTION|>--- conflicted
+++ resolved
@@ -1,73 +1,6 @@
 #!/usr/bin/env python
 
-<<<<<<< HEAD
-Usage:
-  makecontentpacks ka-lite <lang> <version> [--subtitlelang=subtitle-lang --contentlang=content-lang --interfacelang=interface-lang --videolang=video-lang]
-  makecontentpacks -h | --help
-  makecontentpacks --version
-
-"""
-
-from docopt import docopt
-
-from contentpacks.khanacademy import retrieve_language_resources, apply_dubbed_video_map, retrieve_html_exercises
-from contentpacks.utils import translate_nodes, \
-    remove_untranslated_exercises, bundle_language_pack, separate_exercise_types
-import logging
-
-logging.basicConfig(filename='example.log',level=logging.DEBUG)
-
-def make_language_pack(lang, version, sublangargs):
-
-    node_data, subtitles, interface_catalog, content_catalog, dubmap = retrieve_language_resources(version, sublangargs)
-
-    node_data = translate_nodes(node_data, content_catalog)
-    node_data = list(node_data)
-    # node_data = list(
-    #     apply_dubbed_video_map(node_data, dubmap)
-    # )
-
-    html_exercise_ids, assessment_exercise_ids, node_data = separate_exercise_types(node_data)
-    html_exercise_path, translated_html_exercise_ids = retrieve_html_exercises(html_exercise_ids, lang)
-
-    # now include only the assessment item resources that we need
-    # all_assessment_resources = get_full_assessment_resource_list()
-    # included_assessment_resources = filter_unneeded_assessment_resources(all_assessment_resources, exercise_data)
-
-    # node_data = remove_untranslated_exercises(exercise_data, translated_html_exercise_ids, assessment_data)
-
-    # node_data = remove_unavailable_topics(node_data)
-
-    filename = "{lang}.zip".format(lang=lang)
-    bundle_language_pack(filename, node_data, interface_catalog, interface_catalog)
-
-
-def normalize_sublang_args(args):
-    """
-    Transform the command line arguments we have into something that conforms to the retrieve_language_resources interface.
-    This mostly means using the given lang parameter as the default lang, overridable by the different sublang args.
-    """
-    return {
-        "video_lang": args['--videolang'] or args['<lang>'],
-        "content_lang": args['--contentlang'] or args['<lang>'],
-        "interface_lang": args['--interfacelang'] or args['<lang>'],
-        "subtitle_lang": args['--subtitlelang'] or args['<lang>'],
-    }
-
-
-def main():
-    args = docopt(__doc__)
-
-    assert args["ka-lite"], ("Sorry, content packs for non-KA Lite "
-                             "software aren't implemented yet.")
-    del args["ka-lite"]
-
-    sublangs = normalize_sublang_args(args)
-
-    make_language_pack(args["<lang>"], args["<version>"], sublangs)
-=======
 from contentpacks.__main__ import main
->>>>>>> 3927a54b
 
 if __name__ == "__main__":
     main()