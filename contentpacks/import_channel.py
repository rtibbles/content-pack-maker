--- conflicted
+++ resolved
@@ -121,12 +121,8 @@
         # Finally, can add contains
         contains = set([])
         for file in sorted(os.listdir(location)):
-<<<<<<< HEAD
-            child, sort_order = construct_node(os.path.join(location, file), current_path, node_cache, channel, sort_order=sort_order)
-=======
             child, sort_order = construct_node(os.path.join(location, file), current_path, node_cache, channel,
                                                sort_order=sort_order)
->>>>>>> 54e465a3
             if child:
                 contains = contains.union(child.get("contains", set()))
                 contains = contains.union({child["kind"]})
