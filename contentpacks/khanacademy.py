import collections
import filecmp
import fnmatch
import glob
import logging
import os
import re
import shutil
import threading
import urllib
import tempfile
import zipfile
from collections import OrderedDict
from functools import reduce
from multiprocessing.pool import ThreadPool as Pool

import itertools
import polib
import requests
import json
import ujson

<<<<<<< HEAD
from contentpacks.utils import NodeType, download_and_cache_file, Catalog, cache_file

=======
from contentpacks.utils import download_and_cache_file, Catalog, cache_file
from contentpacks.models import AssessmentItem
>>>>>>> beea0749

NUM_PROCESSES = 5

LangpackResources = collections.namedtuple(
    "LangpackResources",
    ["node_data",
     "subtitles",
     "kalite_catalog",
     "ka_catalog",
     "dubbed_video_mapping"
     ])


# monkey patch polib.POEntry.merge
def new_merge(self, other):
    """
    Add the non-plural msgstr of `other` rather than an empty string.

    Basically, re-add the change in
    https://github.com/learningequality/ka-lite/commit/9f0aa49579a5d4c98df548863d20a252ed93220e
    but using monkey patching rather than editing the source file directly.
    """
    self.old_merge(other)
    self.msgstr = other.msgstr if other.msgstr else self.msgstr


POEntry_class = polib.POEntry
POEntry_class.old_merge = POEntry_class.merge
POEntry_class.merge = new_merge


def retrieve_language_resources(version: str, sublangargs: dict) -> LangpackResources:
    node_data = retrieve_kalite_data()

    video_ids = [node.get("id") for node in node_data if node.get("kind") == "Video"]
    # subtitle_list = retrieve_subtitles(video_ids, lang)
    subtitle_list = []
    # dubbed_video_mapping = retrieve_dubbed_video_mapping(video_ids, lang)
    dubbed_video_mapping = []

    # retrieve KA Lite po files from CrowdIn
    interface_lang = sublangargs["interface_lang"]
    if interface_lang == "en":
        kalite_catalog = Catalog()
        ka_catalog = Catalog()
    else:
        crowdin_project_name = "ka-lite"
        crowdin_secret_key = os.environ["KALITE_CROWDIN_SECRET_KEY"]

        includes = "*{}*.po".format(version)
        kalite_catalog = retrieve_translations(crowdin_project_name, crowdin_secret_key,
                                               lang_code=sublangargs["interface_lang"], includes=includes, force=True)

        # retrieve Khan Academy po files from CrowdIn
        crowdin_project_name = "khanacademy"
        crowdin_secret_key = os.environ["KA_CROWDIN_SECRET_KEY"]
        includes = []
        ka_catalog = retrieve_translations(crowdin_project_name, crowdin_secret_key,
                                           lang_code=sublangargs["content_lang"], force=True)

    return LangpackResources(node_data, subtitle_list, kalite_catalog, ka_catalog,
                             dubbed_video_mapping)


def retrieve_subtitles(videos: list, lang="en", force=False) -> list:
    # videos => contains list of youtube ids
    """return list of youtubeids that were downloaded"""
    downloaded_videos = []
    not_downloaded_videos = []
    for youtube_id in videos:
        print("trying to download subtitle for %s" % youtube_id)
        request_url = "https://www.amara.org/api2/partners/videos/?format=json&video_url=http://www.youtube.com/watch?v=%s" % (
            youtube_id
        )

        try:
            response = requests.get(request_url)
            response.raise_for_status()
        except requests.HTTPError:
            print("Skipping {}".format(youtube_id))
            continue

        content = ujson.loads(response.content)
        if not content["objects"]:
            not_downloaded_videos.append(youtube_id)
            continue
        else:
            amara_id = content["objects"][0]["id"]
            subtitle_download_uri = "https://www.amara.org/api/videos/%s/languages/%s/subtitles/?format=vtt" % (
            amara_id, lang)
            try:
                response_code = urllib.request.urlopen(subtitle_download_uri)

            except urllib.error.HTTPError:
                continue
            file_dir = os.path.join(os.getcwd(), "build", "subtitles", lang)
            filename = "{}.vtt".format(youtube_id)
            download_and_cache_file(subtitle_download_uri, file_dir, filename=filename, ignorecache=force)
            downloaded_videos.append(youtube_id)

    return downloaded_videos


def retrieve_dubbed_video_mapping(video_ids: [str], lang: str) -> dict:
    """
    Returns a dictionary mapping between the english id, and its id for
    the dubbed video version given the language.

    Note (aron): optimize later by doing only one request to the topic
    tree and then filtering videos from there.
    """
    url_template = ("http://www.khanacademy.org/api/v1/"
                    "videos/{video_id}?lang={lang}")

    dubbed_video_mapping = {}

    for video in video_ids:
        print("retrieving dubbed video mapping for %s" % video)
        url = url_template.format(video_id=video, lang=lang)

        r = requests.get(url)
        r.raise_for_status()

        deets = r.json()
        if not deets:
            continue

        if isinstance(deets, dict) and deets["translated_youtube_lang"] == lang:
            dubbed_video_mapping[video] = deets["translated_youtube_id"]

    return dubbed_video_mapping


def retrieve_translations(crowdin_project_name, crowdin_secret_key, lang_code="en", force=False,
                          includes="*.po") -> Catalog:
    request_url_template = ("https://api.crowdin.com/api/"
                            "project/{project_id}/download/"
                            "{lang_code}.zip?key={key}")
    request_url = request_url_template.format(
        project_id=crowdin_project_name,
        lang_code=lang_code,
        key=crowdin_secret_key,
    )
    print(request_url)
    zip_path = download_and_cache_file(request_url, ignorecache=force)
    zip_extraction_path = tempfile.mkdtemp()

    with zipfile.ZipFile(zip_path) as zf:
        zf.extractall(zip_extraction_path)

    all_filenames = glob.iglob(
        os.path.join(zip_extraction_path, "**"),
        recursive=True
    )
    filenames = fnmatch.filter(all_filenames, includes)

    # use the polib library, since it's much faster at concatenating
    # po files.  it doesn't have a dict interface though, so we'll
    # reread the file using babel.Catalog.
    with tempfile.NamedTemporaryFile() as f:
        main_pofile = polib.POFile(fpath=f.name)

        for filename in filenames:
            pofile = polib.pofile(filename)
            main_pofile.merge(pofile)

        for entry in main_pofile:
            entry.obsolete = False

        main_pofile.save()

    shutil.rmtree(zip_extraction_path)

    msgid_mapping = Catalog(main_pofile)

    return msgid_mapping


def _get_video_ids(node_data: list) -> [str]:
    """
    Returns a list of video ids given the KA content dict.
    """
    video_ids = list(node.get("id") for node in node_data if node.get("kind") == "Video")
    return sorted(video_ids)


first_cap_re = re.compile('(.)([A-Z][a-z]+)')
all_cap_re = re.compile('([a-z0-9])([A-Z])')


def convert_camel_case(name) -> str:
    s1 = first_cap_re.sub(r'\1_\2', name)
    return all_cap_re.sub(r'\1_\2', s1).lower()


def convert_all_nodes_to_camel_case(nodes) -> list:
    for i, node in enumerate(nodes):
        new_node = {}
        for k, v in node.items():
            new_node[convert_camel_case(k)] = v
        nodes[i] = new_node
    return nodes


# Khan Academy specific blacklists

slug_blacklist = ["new-and-noteworthy", "talks-and-interviews", "coach-res"]  # not relevant
slug_blacklist += ["cs", "towers-of-hanoi"]  # not (yet) compatible
slug_blacklist += ["cc-third-grade-math", "cc-fourth-grade-math", "cc-fifth-grade-math", "cc-sixth-grade-math",
                   "cc-seventh-grade-math", "cc-eighth-grade-math"]  # common core
slug_blacklist += ["MoMA", "getty-museum", "stanford-medicine", "crash-course1", "mit-k12", "hour-of-code",
                   "metropolitan-museum", "bitcoin", "tate", "crash-course1", "crash-course-bio-ecology",
                   "british-museum", "aspeninstitute", "asian-art-museum", "amnh", "nova"]  # partner content

# TODO(jamalex): re-check these videos later and remove them from here if they've recovered
slug_blacklist += ["mortgage-interest-rates", "factor-polynomials-using-the-gcf", "inflation-overview",
                   "time-value-of-money", "changing-a-mixed-number-to-an-improper-fraction",
                   "applying-the-metric-system"]  # errors on video downloads


# 'Mortgage interest rates' at http://s3.amazonaws.com/KA-youtube-converted/vy_pvstdBhg.mp4/vy_pvstdBhg.mp4...
# 'Inflation overview' at http://s3.amazonaws.com/KA-youtube-converted/-Z5kkfrEc8I.mp4/-Z5kkfrEc8I.mp4...
# 'Factor expressions using the GCF' at http://s3.amazonaws.com/KA-youtube-converted/_sIuZHYrdWM.mp4/_sIuZHYrdWM.mp4...
# 'Time value of money' at http://s3.amazonaws.com/KA-youtube-converted/733mgqrzNKs.mp4/733mgqrzNKs.mp4...
# 'Applying the metric system' at http://s3.amazonaws.com/KA-youtube-converted/CDvPPsB3nEM.mp4/CDvPPsB3nEM.mp4...
# 'Mixed numbers: changing to improper fractions' at http://s3.amazonaws.com/KA-youtube-converted/xkg7370cpjs.mp4/xkg7370cpjs.mp4...

slug_key = {
    "Topic": "slug",
    "Video": "readable_id",
    "Exercise": "name",
}


def modify_slugs(nodes) -> list:
    for node in nodes:
        node["slug"] = node.get(slug_key.get(node.get("kind")))
    return nodes


id_key = {
    "Topic": "slug",
    "Video": "youtube_id",
    "Exercise": "name",
}


def modify_ids(nodes) -> list:
    for node in nodes:
        node["id"] = node.get(id_key.get(node.get("kind")))
    return nodes


def apply_black_list(nodes) -> list:
    return [node for node in nodes if node.get("slug") not in slug_blacklist]


def prune_assessment_items(nodes) -> list:
    node_list = []
    for node in nodes:
        if node.get("uses_assessment_items"):
            assessment_items = []
            for item in node.get("all_assessment_items", []):
                if item.get("live"):
                    assessment_items.append(item)
            node["all_assessment_items"] = assessment_items
            if node.get("all_assessment_items"):
                node_list.append(node)
        else:
            node_list.append(node)

    return node_list


def group_by_slug(count_dict, item):
    # Build a dictionary, keyed by slug, of items that share that slug
    if item.get("slug") in count_dict:
        count_dict[item.get("slug")].append(item)
    else:
        count_dict[item.get("slug")] = [item]
    return count_dict


def create_paths_remove_orphans_and_empty_topics(nodes) -> list:
    node_dict = {node.get("id"): node for node in nodes}
    # Set the slug on the root node to "khan"
    node_dict["x00000000"]["slug"] = "khan"

    node_list = []

    def recurse_nodes(node, parent_path=""):

        """
        :param node: dict
        :param parent_path: str
        """
        node["path"] = parent_path + node.get("slug") + "/"

        children = node.pop("child_data", [])

        if children:
            children = [node_dict.get(child.get("id")) for child in children if node_dict.get(child.get("id"))]

            counts = reduce(group_by_slug, children, {})
            for items in counts.values():
                # Slug has more than one item!
                if len(items) > 1:
                    i = 1
                    # Rename the items
                    for item in items:
                        if item.get("kind") != "Video":
                            # Don't change video slugs, as that will break internal links from KA.
                            item["slug"] = item["slug"] + "_{i}".format(i=i)
                            item["path"] = node.get("path") + item["slug"] + "/"
                            i += 1

        for child in children:
            recurse_nodes(child, node.get("path"))

        if children or node.get("kind") != "Topic":
            node_list.append(node)

    recurse_nodes(node_dict["x00000000"])

    return node_list


@cache_file
def download_and_clean_kalite_data(url, path) -> str:
    data = requests.get(url)
    attempts = 1
    while data.status_code != 200 and attempts <= 5:
        data = requests.get(url)
        attempts += 1

    if data.status_code != 200:
        raise requests.RequestException

    node_data = ujson.loads(data.content)

    # Convert all keys of nodes to snake case from camel case.
    for key in node_data:
        node_data[key] = convert_all_nodes_to_camel_case(node_data[key])

    # Remove any topic nodes that are hidden, deleted, or set to 'do_not_publish'
    # Also remove those flags from the nodes themselves.

    topic_nodes = []

    for node in node_data["topics"]:
        hidden = node.pop("hide")
        dnp = node.pop("do_not_publish")
        deleted = node.pop("deleted")
        # We want to remove all of these, except the root node,
        # the only node we do hide, but we use for defining the overall KA channel
        if not (hidden or dnp or deleted) or node.get("id") == "x00000000":
            topic_nodes.append(node)

    node_data["topics"] = topic_nodes

    # Hack to hardcode the mp4 format flag on Videos.
    for node in node_data["videos"]:
        node["format"] = "mp4"

    # Flatten node_data

    node_data = [node for node_list in node_data.values() for node in node_list]

    # Modify slugs by kind to give more readable URLs

    node_data = modify_slugs(node_data)

    # Remove blacklisted items

    node_data = apply_black_list(node_data)

    # Remove non-live assessment items and any consequently 'empty' exercises

    node_data = prune_assessment_items(node_data)

    # Create paths, deduplicate slugs, remove orphaned content and childless topics

    node_data = create_paths_remove_orphans_and_empty_topics(node_data)

    # Modify id keys to match KA Lite id formats

    node_data = modify_ids(node_data)

    # Save node_data to disk

    with open(path, "w") as f:
        ujson.dump(node_data, f)


topic_attributes = [
    'childData',
    'deleted',
    'description',
    'doNotPublish',
    'hide',
    'id',
    'kind',
    'slug',
    'title'
]

exercise_attributes = [
    'allAssessmentItems',
    'curatedRelatedVideos',
    'description',
    'displayName',
    'fileName',
    'id',
    'kind',
    'name',
    'prerequisites',
    'slug',
    'title',
    'usesAssessmentItems'
]

video_attributes = [
    'description',
    'downloadSize',
    'duration',
    'id',
    'imageUrl',
    'keywords',
    'kind',
    'licenseName',
    'readableId',
    'relatedExerciseUrl',
    'relativeUrl',
    'sha',
    'slug',
    'title',
    'youtubeId'
]


def retrieve_kalite_data(lang=None, force=False) -> list:
    """
    Retrieve the KA content data direct from KA.
    """
    if lang:
        url = "http://www.khanacademy.org/api/v2/topics/topictree?lang={lang}&projection={projection}".format(lang=lang)
    else:
        url = "http://www.khanacademy.org/api/v2/topics/topictree?projection={projection}"

    projection = OrderedDict([
        ("topics", [OrderedDict((key, 1) for key in topic_attributes)]),
        ("exercises", [OrderedDict((key, 1) for key in exercise_attributes)]),
        ("videos", [OrderedDict((key, 1) for key in video_attributes)])
    ])

    url = url.format(projection=json.dumps(projection))

    node_data_path = download_and_clean_kalite_data(url, ignorecache=force, filename="nodes.json")

    with open(node_data_path, 'r') as f:
        node_data = ujson.load(f)

    return node_data


<<<<<<< HEAD
def apply_dubbed_video_map(content_data: list, dubmap: dict):
=======
def clean_assessment_item(assessment_item) -> dict:
    item = {}
    for key, val in assessment_item.items():
        if key in AssessmentItem._meta.get_field_names():
            item[key] = val
    return item


@cache_file
def download_assessment_item_data(url, path, lang=None, force=False) -> str:
    """
    Retrieve assessment item data and save to disk
    :param url: url of assessment item
    :param lang: language to retrieve data in
    :param force: refetch assessment item and images even if it exists on disk
    :return: path to assessment item file
    """
    attempts = 1
    logging.info("Downloading assessment item data from {url}, attempt {attempts}".format(url=url, attempts=attempts))
    data = requests.get(url)
    while data.status_code != 200 and attempts <= 5:
        logging.info("Downloading assessment item data from {url}, attempt {attempts}".format(url=url, attempts=attempts))
        data = requests.get(url)
        attempts += 1

    if data.status_code != 200:
        raise requests.RequestException

    item_data = ujson.loads(data.content)

    item_data = clean_assessment_item(item_data)

    with open(path, 'w') as f:
        ujson.dump(item_data, f)


def _get_path_from_filename(filename):
    return "/content/khan/" + _get_subpath_from_filename(filename)


def _get_subpath_from_filename(filename):
    filename = filename.replace("%20", "_")
    return "%s/%s" % (filename[0:3], filename)

def _old_image_url_to_content_url(matchobj):
    url = matchobj.group(0)
    if url in IMAGE_URLS_NOT_TO_REPLACE:
        return url
    return _get_path_from_filename(matchobj.group("filename"))


def _old_graphie_url_to_content_url(matchobj):
    return "web+graphie:" + _get_path_from_filename(matchobj.group("filename"))


IMAGE_URL_REGEX = re.compile('https?://[\w\.\-\/]+\/(?P<filename>[\w\.\-%]+\.(png|gif|jpg|jpeg|svg))', flags=re.IGNORECASE)

WEB_GRAPHIE_URL_REGEX = re.compile('web\+graphie://ka\-perseus\-graphie\.s3\.amazonaws\.com\/(?P<filename>\w+)', flags=re.IGNORECASE)

IMAGE_URLS_NOT_TO_REPLACE = {"http://www.dogs.com/photo.jpg",
                             "https://www.kasandbox.org/programming-images/creatures/OhNoes.png"}

# This is used for image URLs that don't end in an image extension, or are otherwise messed up.
# Here we can manually map such URLs to a nice, friendly filename that will get used in the assessment item data.
MANUAL_IMAGE_URL_TO_FILENAME_MAPPING = {
    "http://www.marineland.com/~/media/UPG/Marineland/Products/Glass%20Aquariums/Cube%20Aquariums/12268%20MCT45B%200509jpg49110640x640.ashx?w=300&h=300&bc=white": "aquarium.jpg",
    "https://encrypted-tbn1.gstatic.com/images?q=tbn:ANd9GcSbTT6DecPnyTp5t-Ar9bgQcwNxLV8F6dvSFDYHKZSs1JINCCRFJw": "ar9bgqcwnxlv8f6dvsfdyhkzss1jinccrfjw.jpg",
}

# this ugly regex looks for links to content on the KA site, also including the markdown link text and surrounding bold markers (*), e.g.
# **[Read this essay to review](https://www.khanacademy.org/humanities/art-history/art-history-400-1300-medieval---byzantine-eras/anglo-saxon-england/a/the-lindisfarne-gospels)**
# TODO(jamalex): answer any questions people might have when this breaks!
CONTENT_URL_REGEX_PLAIN = "https?://www\.khanacademy\.org/[\/\w\-\%]*/./(?P<slug>[\w\-]+)"
CONTENT_URL_REGEX = re.compile("(?P<prefix>)" + CONTENT_URL_REGEX_PLAIN + "(?P<suffix>)", flags=re.IGNORECASE)
CONTENT_LINK_REGEX = re.compile("(?P<prefix>\**\[[^\]\[]+\] ?\(?) ?" + CONTENT_URL_REGEX_PLAIN + "(?P<suffix>\)? ?\**)", flags=re.IGNORECASE)


def localize_image_urls(item):
    for url, filename in MANUAL_IMAGE_URL_TO_FILENAME_MAPPING.items():
        item["item_data"] = item["item_data"].replace(url, _get_path_from_filename(filename))
    item["item_data"] = re.sub(IMAGE_URL_REGEX, _old_image_url_to_content_url, item["item_data"])
    return item


def find_all_image_urls(item):

    for url in MANUAL_IMAGE_URL_TO_FILENAME_MAPPING:
        if url in item["item_data"]:
            yield url

    for match in re.finditer(IMAGE_URL_REGEX, item["item_data"]):
        if match.group(0) not in IMAGE_URLS_NOT_TO_REPLACE:
            yield str(match.group(0))  # match.group(0) means get the entire string


def find_all_graphie_urls(item):

    for match in re.finditer(WEB_GRAPHIE_URL_REGEX, item["item_data"]):
        base_filename = str(match.group(0)).replace("web+graphie:", "https:") # match.group(0) means get the entire string
        yield base_filename + ".svg"
        yield base_filename + "-data.json"


def localize_graphie_urls(item):
    item["item_data"] = re.sub(WEB_GRAPHIE_URL_REGEX, _old_graphie_url_to_content_url, item["item_data"])
    return item


def localize_content_links(item):
    item["item_data"] = re.sub(CONTENT_LINK_REGEX, _old_content_links_to_local_links, item["item_data"])
    item["item_data"] = re.sub(CONTENT_URL_REGEX, _old_content_links_to_local_links, item["item_data"])
    return item


def _old_content_links_to_local_links(matchobj):
    # replace links in them to point to local resources, if available, otherwise return an empty string
    content = _get_content_by_readable_id(matchobj.group("slug"))
    url = matchobj.group(0)
    if not content or "path" not in content:
        if "/a/" not in url and "/p/" not in url:
            print("Content link target not found:", url)
        return ""

    return "%s/learn/%s%s" % (matchobj.group("prefix"), content["path"], matchobj.group("suffix"))


CONTENT_BY_READABLE_ID = None
def _get_content_by_readable_id(readable_id):
    global CONTENT_BY_READABLE_ID
    if not CONTENT_BY_READABLE_ID:
        CONTENT_BY_READABLE_ID = dict([(c.get("readable_id"), c) for c in retrieve_kalite_data() if c.get("readable_id")])
    try:
        return CONTENT_BY_READABLE_ID[readable_id]
    except KeyError:
        return CONTENT_BY_READABLE_ID.get(re.sub("\-+", "-", readable_id).lower())


def retrieve_assessment_item_data(assessment_item, lang=None, force=False) -> (dict, [str]):
    """
    Retrieve assessment item data and images for a single assessment item.
    :param assessment_item: id of assessment item
    :param lang: language to retrieve data in
    :param force: refetch assessment item and images even if it exists on disk
    :return: tuple of dict of assessment item data and list of paths to files
    """
    if lang:
        url = "http://www.khanacademy.org/api/v1/assessment_items/{assessment_item}?lang={lang}".format(lang=lang)
        filename = "assessment_items/{assessment_item}_{lang}.json".format(lang=lang)
    else:
        url = "http://www.khanacademy.org/api/v1/assessment_items/{assessment_item}"
        filename = "assessment_items/{assessment_item}.json"
    try:
        url = url.format(assessment_item=assessment_item)
        filename = filename.format(assessment_item=assessment_item)
        path = download_assessment_item_data(url, filename=filename, lang=lang, force=force)
    except requests.RequestException:
        logging.error("Download failure for assessment item: {assessment_item}".format(assessment_item=assessment_item))
        raise

    with open(path, "r") as f:
        item_data = ujson.load(f)

    image_urls = find_all_image_urls(item_data)
    graphie_urls = find_all_graphie_urls(item_data)

    file_paths = []

    for url in itertools.chain(image_urls, graphie_urls):
        filename = MANUAL_IMAGE_URL_TO_FILENAME_MAPPING.get(url, os.path.basename(url))
        filepath = _get_subpath_from_filename(filename)
        file_paths.append(download_and_cache_file(url, filename=filepath))

    item_data = localize_image_urls(item_data)
    item_data = localize_content_links(item_data)
    item_data = localize_graphie_urls(item_data)

    return item_data, file_paths


def retrieve_all_assessment_item_data(lang=None, force=False, node_data=None) -> ([dict], [str]):
    """
    Retrieve Khan Academy assessment items and associated images from KA.
    :param lang: language to retrieve data in
    :param force: refetch all assessment items
    :param node_data: list of dicts containing node data to collect assessment items for
    :return: a tuple of a list of assessment item data dicts, and a list of filepaths for the zip file
    """
    if not node_data:
        node_data = retrieve_kalite_data(lang=lang)

    assessment_item_data = []

    all_file_paths = []

    # Limit number of simultaneous requests
    semaphore = threading.BoundedSemaphore(100)

    def _download_item_data_and_files(node):
        for assessment_item in node.get("all_assessment_items", []):
            semaphore.acquire()
            try:
                item_data, file_paths = retrieve_assessment_item_data(assessment_item.get("id"), lang=lang, force=force)
                assessment_item_data.append(item_data)
                all_file_paths.extend(file_paths)
            except requests.RequestException:
                pass
            semaphore.release()

    threads = [threading.Thread(target=_download_item_data_and_files, args=(node,)
                                ) for node in node_data if node.get("all_assessment_items")]

    logging.info("Retrieving assessment item data for all assessment items.")

    for thread in threads:
        thread.start()
    for thread in threads:
        thread.join()

    return assessment_item_data, all_file_paths


def apply_dubbed_video_map(content_data: dict, dubmap: dict) -> dict:
>>>>>>> beea0749
    # TODO: stub. Implement more fully next time

    for key,values in content_data:
        if values["kind"] != NodeType.video:
            continue
        values["youtube_id"] = dubmap.get(values["youtube_id"])
        values["video_id"] = dubmap.get(values["video_id"])
        yield key,values



def retrieve_html_exercises(exercises: [str], lang: str, force=False) -> (str, [str]):
    """
    Return a 2-tuple with the first element pointing to the path the exercise files are stored,
    and the second element a list of exercise ids that have html exercises.
    """
    BUILD_DIR = os.path.join(os.getcwd(), "build", lang)
    EN_BUILD_DIR = os.path.join(os.getcwd(), "build", "en")
    EXERCISE_DOWNLOAD_URL_TEMPLATE = ("https://es.khanacademy.org/"
                                      "khan-exercises/exercises/{id}.html?lang={lang}")

    def _download_html_exercise(exercise_id):
        """
        Download an exercise and return its exercise id *if* the
        downloaded url from the selected language is different from the english version.
        """
        lang_url = EXERCISE_DOWNLOAD_URL_TEMPLATE.format(id=exercise_id, lang=lang)
        en_url = EXERCISE_DOWNLOAD_URL_TEMPLATE.format(id=exercise_id, lang="en")
        try:
            lang_file = download_and_cache_file(lang_url, cachedir=BUILD_DIR, ignorecache=force)
            en_file = download_and_cache_file(en_url, cachedir=EN_BUILD_DIR, ignorecache=force)
            if not filecmp.cmp(lang_file, en_file, shallow=False):
                return exercise_id
        except urllib.error.HTTPError:
            return None

    pool = Pool(processes=NUM_PROCESSES)
    translated_exercises = pool.map(_download_html_exercise, exercises)
    # filter out Nones, since it means we got an error downloading those exercises
    result = [e for e in translated_exercises if e]
    return (BUILD_DIR, result)<|MERGE_RESOLUTION|>--- conflicted
+++ resolved
@@ -20,13 +20,10 @@
 import json
 import ujson
 
-<<<<<<< HEAD
+
 from contentpacks.utils import NodeType, download_and_cache_file, Catalog, cache_file
-
-=======
-from contentpacks.utils import download_and_cache_file, Catalog, cache_file
 from contentpacks.models import AssessmentItem
->>>>>>> beea0749
+
 
 NUM_PROCESSES = 5
 
@@ -492,9 +489,6 @@
     return node_data
 
 
-<<<<<<< HEAD
-def apply_dubbed_video_map(content_data: list, dubmap: dict):
-=======
 def clean_assessment_item(assessment_item) -> dict:
     item = {}
     for key, val in assessment_item.items():
@@ -716,16 +710,15 @@
     return assessment_item_data, all_file_paths
 
 
-def apply_dubbed_video_map(content_data: dict, dubmap: dict) -> dict:
->>>>>>> beea0749
+def apply_dubbed_video_map(content_data: list, dubmap: dict) -> list:
     # TODO: stub. Implement more fully next time
 
-    for key,values in content_data:
+    for values in content_data:
         if values["kind"] != NodeType.video:
             continue
         values["youtube_id"] = dubmap.get(values["youtube_id"])
         values["video_id"] = dubmap.get(values["video_id"])
-        yield key,values
+        yield values
 
 
 
