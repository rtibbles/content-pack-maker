import collections
import copy
import filecmp
import fnmatch
import glob
import logging
import os
import re
import shutil
import urllib
import tempfile
import zipfile
from collections import OrderedDict
from functools import reduce
from multiprocessing.pool import ThreadPool
import itertools
import time
import polib
import requests
import json
import ujson
import pkgutil
import sys

from math import ceil, log, exp

from contentpacks.utils import NodeType, download_and_cache_file, Catalog, cache_file,\
    is_video_node_dubbed, get_lang_name, NodeType
from contentpacks.models import AssessmentItem
from contentpacks.generate_dubbed_video_mappings import main, DUBBED_VIDEOS_MAPPING_FILEPATH

NUM_PROCESSES = 5

LangpackResources = collections.namedtuple(
    "LangpackResources",
    ["node_data",
     "subtitles",
     "kalite_catalog",
     "ka_catalog",
     ])


# monkey patch polib.POEntry.merge
def new_merge(self, other):
    """
    Add the non-plural msgstr of `other` rather than an empty string.

    Basically, re-add the change in
    https://github.com/learningequality/ka-lite/commit/9f0aa49579a5d4c98df548863d20a252ed93220e
    but using monkey patching rather than editing the source file directly.
    """
    self.old_merge(other)
    self.msgstr = other.msgstr if other.msgstr else self.msgstr


POEntry_class = polib.POEntry
POEntry_class.old_merge = POEntry_class.merge
POEntry_class.merge = new_merge


<<<<<<< HEAD
def retrieve_ka_content_resources(sublangargs: dict):
    # retrieve KA Lite po files from CrowdIn
    interface_lang = sublangargs["interface_lang"]
    if interface_lang == "en":
        ka_catalog = Catalog()
    else:
        # retrieve Khan Academy po files from CrowdIn
        crowdin_project_name = "khanacademy"
        crowdin_secret_key = os.environ["KA_CROWDIN_SECRET_KEY"]
        includes = []
        ka_catalog = retrieve_translations(crowdin_project_name, crowdin_secret_key,
                                           lang_code=sublangargs["interface_lang"], force=True)

    return ka_catalog
=======
def retrieve_language_resources(version: str, sublangargs: dict, ka_domain: str, no_subtitles: bool, no_dubbed_videos: bool) -> LangpackResources:
    node_data = retrieve_kalite_data(lang=sublangargs["content_lang"], force=True, ka_domain=ka_domain, no_dubbed_videos=no_dubbed_videos)
>>>>>>> a941dc7e


def retrieve_kalite_interface_resources(version: str, sublangargs: dict):
    # retrieve KA Lite po files from CrowdIn
    interface_lang = sublangargs["interface_lang"]
    if interface_lang == "en":
        kalite_catalog = Catalog()
    else:
        crowdin_project_name = "ka-lite"
        crowdin_secret_key = os.environ["KALITE_CROWDIN_SECRET_KEY"]

        includes = "*{}*.po".format(version)
        kalite_catalog = retrieve_translations(crowdin_project_name, crowdin_secret_key,
                                               lang_code=sublangargs["interface_lang"], includes=includes, force=True)

    return kalite_catalog


def retrieve_language_resources(version: str, sublangargs: dict, no_subtitles: bool) -> LangpackResources:
    node_data = retrieve_kalite_data(lang=sublangargs["content_lang"], force=True)

    video_ids = [node.get("id") for node in node_data if node.get("kind") == "Video"]
    subtitle_data = retrieve_subtitles(video_ids, sublangargs["subtitle_lang"]) if not no_subtitles else {}

    kalite_catalog = retrieve_kalite_interface_resources(version, sublangargs)

    ka_catalog = retrieve_ka_content_resources(sublangargs)

    return LangpackResources(node_data, subtitle_data, kalite_catalog, ka_catalog)


@cache_file
def retrieve_subtitle_meta_data(url, path, **kwargs):

    try:
        response = requests.get(url)
        response.raise_for_status()
    except requests.HTTPError:
        raise

    content = ujson.loads(response.content)

    if not content.get("objects"):
        raise KeyError

    amara_id = content["objects"][0]["id"]

    with open(path, 'w') as f:
        f.write(amara_id)


def retrieve_subtitles(videos: list, lang="en", force=False, threads=NUM_PROCESSES) -> dict:
    # videos => contains list of youtube ids
    """return list of youtubeids that were downloaded"""
    lang = lang.lower()         # Amara likes lowercase codes
    def _download_subtitle_data(youtube_id):

        logging.info("trying to download subtitle for %s" % youtube_id)
        request_url = "https://www.amara.org/api2/partners/videos/?format=json&video_url=http://www.youtube.com/watch?v=%s" % (
            youtube_id
        )

        try:
            amara_id_file = retrieve_subtitle_meta_data(request_url, filename="subtitles/meta_data/{youtube_id}".format(
                youtube_id=youtube_id))
            with open(amara_id_file, 'r') as f:
                amara_id = f.read()
            subtitle_download_uri = "https://www.amara.org/api/videos/%s/languages/%s/subtitles/?format=vtt" % (
                amara_id, lang)
            filename = "subtitles/{lang}/{youtube_id}.vtt".format(lang=lang, youtube_id=youtube_id)
            subtitle_path = download_and_cache_file(subtitle_download_uri, filename=filename, ignorecache=False)
            logging.info("subtitle path: {}".format(subtitle_path))
            return youtube_id, subtitle_path
        except (requests.exceptions.RequestException, KeyError, urllib.error.HTTPError, urllib.error.URLError) as e:
            logging.info("got error while downloading subtitles: {}".format(e))
            pass

    pools = ThreadPool(processes=threads)

    poolresult = pools.map(_download_subtitle_data, videos)
    subtitle_data = dict(s for s in poolresult if s) # remove empty return values

    return subtitle_data


def retrieve_translations(crowdin_project_name, crowdin_secret_key, lang_code="en", force=False,
                          includes="*.po") -> Catalog:
    request_url_template = ("https://api.crowdin.com/api/"
                            "project/{project_id}/download/"
                            "{lang_code}.zip?key={key}")
    export_url_template = ("https://api.crowdin.com/api/"
                            "project/{project_id}/export/"
                            "{lang_code}.zip?key={key}")
    request_url = request_url_template.format(
        project_id=crowdin_project_name,
        lang_code=lang_code,
        key=crowdin_secret_key,
    )
    export_url = request_url_template.format(
        project_id=crowdin_project_name,
        lang_code=lang_code,
        key=crowdin_secret_key,
    )

    logging.info("requesting CrowdIn to rebuild latest translations.")
    try:
        requests.get(export_url)
    except requests.exceptions.RequestException as e:
        logging.warning(
            "Got exception when building CrowdIn translations: {}".format(e)
        )

    logging.debug("Retrieving translations from {}".format(request_url))
    zip_path = download_and_cache_file(request_url, ignorecache=force)
    zip_extraction_path = tempfile.mkdtemp()

    with zipfile.ZipFile(zip_path) as zf:
        zf.extractall(zip_extraction_path)

    all_filenames = glob.iglob(
        os.path.join(zip_extraction_path, "**"),
        recursive=True
    )
    filenames = fnmatch.filter(all_filenames, includes)

    # use the polib library, since it's much faster at concatenating
    # po files.  it doesn't have a dict interface though, so we'll
    # reread the file using babel.Catalog.
    with tempfile.NamedTemporaryFile() as f:
        main_pofile = polib.POFile(fpath=f.name)

        for filename in filenames:
            pofile = polib.pofile(filename)
            main_pofile.merge(pofile)

        for entry in main_pofile:
            entry.obsolete = False

        main_pofile.save()

    shutil.rmtree(zip_extraction_path)

    msgid_mapping = Catalog(main_pofile)

    return msgid_mapping


def _get_video_ids(node_data: list) -> [str]:
    """
    Returns a list of video ids given the KA content dict.
    """
    video_ids = list(node.get("id") for node in node_data if node.get("kind") == "Video")
    return sorted(video_ids)


first_cap_re = re.compile('(.)([A-Z][a-z]+)')
all_cap_re = re.compile('([a-z0-9])([A-Z])')


def convert_camel_case(name) -> str:
    s1 = first_cap_re.sub(r'\1_\2', name)
    return all_cap_re.sub(r'\1_\2', s1).lower()


def convert_all_nodes_to_camel_case(nodes) -> list:
    for i, node in enumerate(nodes):
        new_node = {}
        for k, v in node.items():
            new_node[convert_camel_case(k)] = v
        nodes[i] = new_node
    return nodes


# Khan Academy specific blacklists

slug_blacklist = ["new-and-noteworthy", "talks-and-interviews", "coach-res"]  # not relevant
slug_blacklist += ["cs", "towers-of-hanoi"]  # not (yet) compatible
slug_blacklist += ["cc-third-grade-math", "cc-fourth-grade-math", "cc-fifth-grade-math", "cc-sixth-grade-math",
                   "cc-seventh-grade-math", "cc-eighth-grade-math"]  # common core
slug_blacklist += ["MoMA", "getty-museum", "stanford-medicine", "crash-course1", "mit-k12", "hour-of-code",
                   "metropolitan-museum", "bitcoin", "tate", "crash-course1", "crash-course-bio-ecology",
                   "british-museum", "aspeninstitute", "asian-art-museum", "amnh", "nova"]  # partner content

# TODO(jamalex): re-check these videos later and remove them from here if they've recovered
slug_blacklist += ["mortgage-interest-rates", "factor-polynomials-using-the-gcf", "inflation-overview",
                   "time-value-of-money", "changing-a-mixed-number-to-an-improper-fraction",
                   "applying-the-metric-system"]  # errors on video downloads

# 'Mortgage interest rates' at http://s3.amazonaws.com/KA-youtube-converted/vy_pvstdBhg.mp4/vy_pvstdBhg.mp4...
# 'Inflation overview' at http://s3.amazonaws.com/KA-youtube-converted/-Z5kkfrEc8I.mp4/-Z5kkfrEc8I.mp4...
# 'Factor expressions using the GCF' at http://s3.amazonaws.com/KA-youtube-converted/_sIuZHYrdWM.mp4/_sIuZHYrdWM.mp4...
# 'Time value of money' at http://s3.amazonaws.com/KA-youtube-converted/733mgqrzNKs.mp4/733mgqrzNKs.mp4...
# 'Applying the metric system' at http://s3.amazonaws.com/KA-youtube-converted/CDvPPsB3nEM.mp4/CDvPPsB3nEM.mp4...
# 'Mixed numbers: changing to improper fractions' at http://s3.amazonaws.com/KA-youtube-converted/xkg7370cpjs.mp4/xkg7370cpjs.mp4...

slug_key = {
    "Topic": "slug",
    "Video": "readable_id",
    "Exercise": "name",
}


def modify_slugs(nodes) -> list:
    for node in nodes:
        node["slug"] = node.get(slug_key.get(node.get("kind")))
    return nodes


id_key = {
    "Topic": "slug",
    "Exercise": "name",
}


def modify_ids(nodes, lang="en") -> list:
    logging.debug("Modifying the ids of the nodes")
    node_video_id_mappings = get_video_id_english_mappings(lang)
    for node in nodes:
        node_id = node["id"]
        if node["kind"] == NodeType.video:
            node["id"] = node_video_id_mappings.get(node_id) or node["youtube_id"]
        else:
            node["id"] = node.get(id_key.get(node.get("kind")))

    return nodes


def get_video_id_english_mappings(lang):
    if lang == "en":
        mapping = {}
    else:
        logging.info("Creating mapping for nodes"
                     " between en and {}".format(lang))

        projection = {"videos": [
            OrderedDict(
                [("youtubeId", 1),
                 ("id", 1)]
            )]}

        url_template = "http://www.khanacademy.org/api/v2/topics/topictree?projection={projection}"
        url = url_template.format(lang=lang, projection=json.dumps(projection))

        while 1:
            try:
                r = requests.get(url)
                r.raise_for_status()
                break
            except requests.exceptions.HTTPError as e:
                logging.warning("Got an error from Khan Academy requesting from their topic tree url: {}".format(e))
                logging.warning("Trying again.")

        english_video_data = r.json()
        english_video_data = english_video_data["videos"]

        mapping = {n["id"]: n["youtubeId"] for n in english_video_data}

    return mapping


def apply_black_list(nodes) -> list:
    return [node for node in nodes if node.get("slug") not in slug_blacklist]


def prune_assessment_items(nodes) -> list:
    node_list = []
    for node in nodes:
        if node.get("uses_assessment_items"):
            assessment_items = []
            for item in node.get("all_assessment_items", []):
                if item.get("live"):
                    assessment_items.append(item)
            node["all_assessment_items"] = assessment_items
            if node.get("all_assessment_items"):
                node_list.append(node)
        else:
            node_list.append(node)

    return node_list


def group_by_slug(count_dict, item):
    # Build a dictionary, keyed by slug, of items that share that slug
    if item.get("slug") in count_dict:
        count_dict[item.get("slug")].append(item)
    else:
        count_dict[item.get("slug")] = [item]
    return count_dict


def create_paths_remove_orphans_and_empty_topics(nodes) -> list:
    node_dict = {node.get("id"): node for node in nodes}
    # Set the slug on the root node to "khan"
    node_dict["x00000000"]["slug"] = "khan"

    node_list = []

    def recurse_nodes(node, parent_path="", node_count=0.0):

        """
        :param node: dict
        :param parent_path: str
        :param node_count: float
        """
        node["path"] = parent_path + node.get("slug") + "/"

        node["sort_order"] = node_count

        logging.debug("Node count: {}".format(node_count))

        children = node.pop("child_data", [])

        if children:
            # Use a deepcopy here, in order to create an entirely separate node, not referencing any child objects
            # This avoids any nested data in the node data being shared across nodes.
            # Our chosen strategy of duplicating content nodes that appear twice in the topic tree requires this.
            children = [copy.deepcopy(node_dict.get(child.get("id"))) for child in children if node_dict.get(child.get("id"))]

            counts = reduce(group_by_slug, children, {})
            for items in counts.values():
                # Slug has more than one item!
                if len(items) > 1:
                    i = 1
                    # Rename the items
                    for item in items:
                        if item.get("kind") != "Video":
                            # Don't change video slugs, as that will break internal links from KA.
                            item["slug"] = item["slug"] + "_{i}".format(i=i)
                            item["path"] = node.get("path") + item["slug"] + "/"
                            i += 1

        for child in children:
            node_count += 1
            node_count = recurse_nodes(child, node.get("path"), node_count)

        if children or node.get("kind") != "Topic":
            node_list.append(node)

        return node_count

    recurse_nodes(node_dict["x00000000"])

    return node_list


@cache_file
def download_exercise_data(url, path, **kwargs) -> str:
    data = requests.get(url)

    attempts = 1
    while data.status_code != 200 and attempts <= 5:
        data = requests.get(url)
        attempts += 1

    if data.status_code != 200:
        raise requests.RequestException

    exercise_data = ujson.loads(data.content)

    with open(path, "w") as f:
        ujson.dump(exercise_data, f)


def retrieve_exercise_dict(lang=None, force=False) -> str:
    url = "https://www.khanacademy.org/api/internal/exercises" + ("?lang={lang}".format(lang=lang) if lang else "")

    exercise_data_path = download_exercise_data(url, ignorecache=force, filename="exercises.json")

    with open(exercise_data_path, 'r') as f:
        exercise_data = ujson.load(f)

    return {ex.get("id"): ex for ex in exercise_data}


@cache_file
<<<<<<< HEAD
def download_and_clean_kalite_data(url, path, lang="en", **kwargs) -> str:
    data = requests.get(url)
=======
def download_and_clean_kalite_data(url, path, lang="en") -> str:
>>>>>>> a941dc7e
    attempts = 1
    while attempts < 100:
        data = requests.get(url)
        try:
            data.raise_for_status()
            break
        except requests.RequestException as e:
            logging.warning("Attempt {attempt}: Got error while requesting KA data: {e!s:<80}".format(
                attempt=attempts,
                e=e)
            )
            attempts += 1
            time.sleep(10)
            continue

    data.raise_for_status()     # make sure that when we get here, there are no more errors from KA.

    node_data = ujson.loads(data.content)

    # Convert all keys of nodes to snake case from camel case.
    for key in node_data:
        node_data[key] = convert_all_nodes_to_camel_case(node_data[key])

    # Remove any topic nodes that are hidden, deleted, or set to 'do_not_publish'
    # Also remove those flags from the nodes themselves.

    topic_nodes = []

    for node in node_data["topics"]:
        hidden = node.pop("hide")
        dnp = node.pop("do_not_publish")
        deleted = node.pop("deleted")
        # We want to remove all of these, except the root node,
        # the only node we do hide, but we use for defining the overall KA channel
        if not (hidden or dnp or deleted) or node.get("id") == "x00000000":
            topic_nodes.append(node)

    node_data["topics"] = topic_nodes

    # Hack to hardcode the mp4 format flag on Videos.
    for node in node_data["videos"]:
        node["format"] = "mp4"

    # Hack to add basepoints to all Exercise data.
    ex_dict = retrieve_exercise_dict()

    for node in node_data["exercises"]:
        seconds_per_fast_problem = ex_dict.get(node.get("id"), {}).get("seconds_per_fast_problem", 0)
        node["basepoints"] = ceil(7 * log(max(exp(5. / 7), seconds_per_fast_problem)))

        # if not english, prepend language code to file_name attribute of the exercise node
        if lang != "en" and not node["uses_assessment_items"]:
            node["file_name"] = os.path.join(lang, node["file_name"])

    # Flatten node_data

    node_data = [node for node_list in node_data.values() for node in node_list]

    # Modify slugs by kind to give more readable URLs

    node_data = modify_slugs(node_data)

    # Remove blacklisted items

    node_data = apply_black_list(node_data)

    # Remove non-live assessment items and any consequently 'empty' exercises

    node_data = prune_assessment_items(node_data)

    # Create paths, deduplicate slugs, remove orphaned content and childless topics

    node_data = create_paths_remove_orphans_and_empty_topics(node_data)

    # Modify id keys to match KA Lite id formats

    node_data = modify_ids(node_data, lang=lang)

    # Save node_data to disk

    with open(path, "w") as f:
        ujson.dump(node_data, f)


topic_attributes = [
    'childData',
    'deleted',
    'description',
    'doNotPublish',
    'hide',
    'id',
    'kind',
    'slug',
    'title'
]

exercise_attributes = [
    'allAssessmentItems',
    'curatedRelatedVideos',
    'description',
    'displayName',
    'fileName',
    'id',
    'kind',
    'name',
    'prerequisites',
    'slug',
    'title',
    'usesAssessmentItems'
]

video_attributes = [
    'description',
    'downloadSize',
    'duration',
    'id',
    'imageUrl',
    'keywords',
    'kind',
    'licenseName',
    'readableId',
    'relatedExerciseUrl',
    'relativeUrl',
    'sha',
    'slug',
    'title',
    'translatedYoutubeLang',
    'youtubeId'
]

en_lang_code = "en"


def retrieve_kalite_data(lang=en_lang_code, force=False, ka_domain=None, no_dubbed_videos=False) -> list:
    """
    Retrieve the KA content data direct from KA.
    """

    if not ka_domain:
        ka_domain = "www.khanacademy.org"

    lang_url = "http://{ka_domain}/api/v2/topics/topictree?lang={lang}&projection={projection}"

    projection = OrderedDict([
        ("topics", [OrderedDict((key, 1) for key in topic_attributes)]),
        ("exercises", [OrderedDict((key, 1) for key in exercise_attributes)]),
        ("videos", [OrderedDict((key, 1) for key in video_attributes)])
    ])

    url = lang_url.format(projection=json.dumps(projection), lang=lang, ka_domain=ka_domain)

    node_data_path = download_and_clean_kalite_data(url, lang=lang, ignorecache=force, filename="nodes.json")

    with open(node_data_path, 'r') as f:
        node_data = ujson.load(f)

    if not lang == en_lang_code and not no_dubbed_videos:
        # Generate en_nodes.json json this will be used in dubbed video mappings.
        # This will cache en_nodes.json
        url = lang_url.format(projection=json.dumps(projection), lang=en_lang_code, ka_domain=ka_domain)
        download_and_clean_kalite_data(url, lang=en_lang_code, ignorecache=False, filename="en_nodes.json")

        node_data = addin_dubbed_video_mappings(node_data, lang)

    return node_data


def addin_dubbed_video_mappings(node_data, lang=en_lang_code):
    # Get the dubbed videos from the spreadsheet and substitute them
    # for the video, and topic attributes of the returned data struct.

    build_path = os.path.join(os.getcwd(), "build")

    # Create a dubbed_video_mappings.json, at build folder.
    if os.path.exists(os.path.join(build_path, "dubbed_video_mappings.json")):
        logging.info('Dubbed videos json already exist at %s' % (DUBBED_VIDEOS_MAPPING_FILEPATH))
    else:
        main()

    # Get the list of video ids from dubbed video mappings
    lang_code = get_lang_name(lang).lower()
    dubbed_videos_path = os.path.join(build_path, "dubbed_video_mappings.json")
    with open(dubbed_videos_path, 'r') as f:
        dubbed_videos_load = ujson.load(f)

    dubbed_videos_list = dubbed_videos_load.get(lang_code)
    # If dubbed_videos_list is None It means that the language code is not available in dubbed video mappings.
    if not dubbed_videos_list:
        return node_data

    # Get the current youtube_ids, and topic_paths from the khan api node data.
    youtube_ids = []
    topic_paths = []
    for node in node_data:
        node_kind = node.get("kind")
        if node_kind == NodeType.video:
            youtube_ids.append(node.get("youtube_id"))
        if node_kind == NodeType.topic:
            topic_paths.append(node.get("path"))

    en_nodes_path = os.path.join(build_path, "en_nodes.json")
    with open(en_nodes_path, 'r') as f:
        en_node_load = ujson.load(f)

    en_node_list = []
    # The en_nodes.json must be the same data structure to node_data variable from khan api.
    for node in en_node_load:
        node_kind = node.get("kind")

        if (node_kind == NodeType.video):
            youtube_id = node["youtube_id"]
            if not youtube_id in youtube_ids:
                if youtube_id in dubbed_videos_list:
                    node["youtube_id"] = dubbed_videos_list[youtube_id]
                    node["translated_youtube_lang"] = lang
                    en_node_list.append(node)
                    youtube_ids.append(youtube_id)

        # Append all topics that's not in topic_paths list.
        if (node_kind == NodeType.topic):
            if not node["path"] in topic_paths:
                en_node_list.append(node)
                topic_paths.append(node["path"])

    node_data += en_node_list
    return node_data


def clean_assessment_item(assessment_item) -> dict:
    item = {}
    for key, val in assessment_item.items():
        if key in AssessmentItem._meta.get_field_names():
            item[key] = val
    return item


@cache_file
def download_assessment_item_data(url, path, lang=None, force=False, **kwargs) -> str:
    """
    Retrieve assessment item data and save to disk
    :param url: url of assessment item
    :param lang: language to retrieve data in
    :param force: refetch assessment item and images even if it exists on disk
    :return: path to assessment item file
    """
    attempts = 1
    logging.info("Downloading assessment item data from {url}, attempt {attempts}".format(url=url, attempts=attempts))
    data = requests.get(url)
    while data.status_code != 200 and attempts <= 5:
        logging.info(
            "Downloading assessment item data from {url}, attempt {attempts}".format(url=url, attempts=attempts))
        data = requests.get(url)
        attempts += 1

    if data.status_code != 200:
        raise requests.RequestException

    item_data = ujson.loads(data.content)

    item_data = clean_assessment_item(item_data)

    with open(path, 'w') as f:
        json.dump(item_data, f)
        f.flush()


def _get_path_from_filename(filename):
    return "/content/assessment/khan/" + _get_subpath_from_filename(filename)


def _get_subpath_from_filename(filename):
    filename = filename.replace("%20", "_")
    return "%s/%s" % (filename[0:3], filename)


def _old_image_url_to_content_url(matchobj):
    url = matchobj.group(0)
    if url in IMAGE_URLS_NOT_TO_REPLACE:
        return url
    return _get_path_from_filename(matchobj.group("filename"))


def _old_graphie_url_to_content_url(matchobj):
    return "web+graphie:" + _get_path_from_filename(matchobj.group("filename"))


IMAGE_URL_REGEX = re.compile('https?://[\w\.\-\/]+\/(?P<filename>[\w\.\-%]+\.(png|gif|jpg|jpeg|svg))',
                             flags=re.IGNORECASE)

WEB_GRAPHIE_URL_REGEX = re.compile('web\+graphie://ka\-perseus\-graphie\.s3\.amazonaws\.com\/(?P<filename>\w+)',
                                   flags=re.IGNORECASE)

IMAGE_URLS_NOT_TO_REPLACE = {"http://www.dogs.com/photo.jpg",
                             "https://www.kasandbox.org/programming-images/creatures/OhNoes.png"}

# This is used for image URLs that don't end in an image extension, or are otherwise messed up.
# Here we can manually map such URLs to a nice, friendly filename that will get used in the assessment item data.
MANUAL_IMAGE_URL_TO_FILENAME_MAPPING = {
    "http://www.marineland.com/~/media/UPG/Marineland/Products/Glass%20Aquariums/Cube%20Aquariums/12268%20MCT45B%200509jpg49110640x640.ashx?w=300&h=300&bc=white": "aquarium.jpg",
    "https://encrypted-tbn1.gstatic.com/images?q=tbn:ANd9GcSbTT6DecPnyTp5t-Ar9bgQcwNxLV8F6dvSFDYHKZSs1JINCCRFJw": "ar9bgqcwnxlv8f6dvsfdyhkzss1jinccrfjw.jpg",
}

# this ugly regex looks for links to content on the KA site, also including the markdown link text and surrounding bold markers (*), e.g.
# **[Read this essay to review](https://www.khanacademy.org/humanities/art-history/art-history-400-1300-medieval---byzantine-eras/anglo-saxon-england/a/the-lindisfarne-gospels)**
# TODO(jamalex): answer any questions people might have when this breaks!
CONTENT_URL_REGEX_PLAIN = "https?://www\.khanacademy\.org/[\/\w\-\%]*/./(?P<slug>[\w\-]+)"
CONTENT_URL_REGEX = re.compile("(?P<prefix>)" + CONTENT_URL_REGEX_PLAIN + "(?P<suffix>)", flags=re.IGNORECASE)
CONTENT_LINK_REGEX = re.compile("(?P<prefix>\**\[[^\]\[]+\] ?\(?) ?" + CONTENT_URL_REGEX_PLAIN + "(?P<suffix>\)? ?\**)",
                                flags=re.IGNORECASE)


def localize_image_urls(item):
    for url, filename in MANUAL_IMAGE_URL_TO_FILENAME_MAPPING.items():
        item["item_data"] = item["item_data"].replace(url, _get_path_from_filename(filename))
    item["item_data"] = re.sub(IMAGE_URL_REGEX, _old_image_url_to_content_url, item["item_data"])
    return item


def find_all_image_urls(item):
    for url in MANUAL_IMAGE_URL_TO_FILENAME_MAPPING:
        if url in item["item_data"]:
            yield url

    for match in re.finditer(IMAGE_URL_REGEX, item["item_data"]):
        if match.group(0) not in IMAGE_URLS_NOT_TO_REPLACE:
            yield str(match.group(0))  # match.group(0) means get the entire string


def find_all_graphie_urls(item):
    for match in re.finditer(WEB_GRAPHIE_URL_REGEX, item["item_data"]):
        base_filename = str(match.group(0)).replace("web+graphie:",
                                                    "https:")  # match.group(0) means get the entire string
        yield base_filename + ".svg"
        yield base_filename + "-data.json"


def localize_graphie_urls(item):
    item["item_data"] = re.sub(WEB_GRAPHIE_URL_REGEX, _old_graphie_url_to_content_url, item["item_data"])
    return item


def localize_content_links(item):
    item["item_data"] = re.sub(CONTENT_LINK_REGEX, _old_content_links_to_local_links, item["item_data"])
    item["item_data"] = re.sub(CONTENT_URL_REGEX, _old_content_links_to_local_links, item["item_data"])
    return item


def _old_content_links_to_local_links(matchobj):
    # replace links in them to point to local resources, if available, otherwise return an empty string
    content = _get_content_by_readable_id(matchobj.group("slug"))
    url = matchobj.group(0)
    if not content or "path" not in content:
        if "/a/" not in url and "/p/" not in url:
            logging.debug("Content link target not found:", url)
        return ""

    return "%s/learn/%s%s" % (matchobj.group("prefix"), content["path"], matchobj.group("suffix"))


CONTENT_BY_READABLE_ID = None


def _get_content_by_readable_id(readable_id):
    global CONTENT_BY_READABLE_ID
    if not CONTENT_BY_READABLE_ID:
        CONTENT_BY_READABLE_ID = dict(
            [(c.get("readable_id"), c) for c in retrieve_kalite_data() if c.get("readable_id")])
    try:
        return CONTENT_BY_READABLE_ID[readable_id]
    except KeyError:
        return CONTENT_BY_READABLE_ID.get(re.sub("\-+", "-", readable_id).lower())


def retrieve_assessment_item_data(assessment_item, lang=None, force=False, no_item_data=False, no_item_resources=False) -> (dict, [str]):
    """
    Retrieve assessment item data and images for a single assessment item.
    :param assessment_item: id of assessment item
    :param lang: language to retrieve data in
    :param force: refetch assessment item and images even if it exists on disk
    :return: tuple of dict of assessment item data and list of paths to files
    """
    if no_item_data:
        return {}, []

    if lang:
        url = "http://www.khanacademy.org/api/v1/assessment_items/{assessment_item}?lang={lang}".format(lang=lang, assessment_item=assessment_item)
        filename = "assessment_items/{assessment_item}_{lang}.json".format(lang=lang, assessment_item=assessment_item)
    else:
        url = "http://www.khanacademy.org/api/v1/assessment_items/{assessment_item}"
        filename = "assessment_items/{assessment_item}.json"
    try:
        url = url.format(assessment_item=assessment_item)
        filename = filename.format(assessment_item=assessment_item)
        path = download_assessment_item_data(url, filename=filename, lang=lang, force=force)
    except requests.RequestException:
        logging.error("Download failure for assessment item: {assessment_item}".format(assessment_item=assessment_item))
        raise

    with open(path, "r") as f:
        item_data = json.load(f)

    image_urls = find_all_image_urls(item_data)
    graphie_urls = find_all_graphie_urls(item_data)
    urls = list(itertools.chain(image_urls, graphie_urls))

    def _download_image_urls(url):
        filename = MANUAL_IMAGE_URL_TO_FILENAME_MAPPING.get(url, os.path.basename(url))
        filepath = _get_subpath_from_filename(filename)
        return download_and_cache_file(url, filename=filepath)

    file_paths = [] if no_item_resources else list(map(_download_image_urls, urls))

    item_data = localize_image_urls(item_data)
    item_data = localize_content_links(item_data)
    item_data = localize_graphie_urls(item_data)

    return item_data, file_paths


def retrieve_all_assessment_item_data(lang=None, force=False, node_data=None, no_item_data=False, no_item_resources=False) -> ([dict], set):
    """
    Retrieve Khan Academy assessment items and associated images from KA.
    :param lang: language to retrieve data in
    :param force: refetch all assessment items
    :param node_data: list of dicts containing node data to collect assessment items for
    :return: a tuple of a list of assessment item data dicts, and a list of filepaths for the zip file
    """
    if not node_data:
        node_data = retrieve_kalite_data(lang=lang)

    pool = ThreadPool()

    def _download_item_data_and_files(assessment_item):
        item_id = assessment_item.get("id")
        try:
            item_data, file_paths = retrieve_assessment_item_data(item_id, lang=lang, force=force, no_item_data=no_item_data, no_item_resources=no_item_resources)
            return item_data, file_paths
        except requests.RequestException as e:
            logging.warning("got requests exception: {}".format(e))
            return {}, []
        except json.JSONDecodeError:
            logging.warning("got a JSONDecodeError for {}".format(item_id))
            return {}, []
        except urllib.error.HTTPError as e:
            logging.warning("querying assessment item {} got an error: ".format(item_id, e))
            return {}, []

    # Unique list of assessment_items
    assessment_items = {}
    for node in node_data:
        for assessment_item in node.get("all_assessment_items", []):
            assessment_items[assessment_item.get("id")] = assessment_item

    assessment_items = assessment_items.values()

    logging.info("Retrieving assessment item data for all assessment items.")
    data_and_files = pool.map(_download_item_data_and_files, assessment_items)
    try:
        assessment_item_data, all_file_paths = zip(*data_and_files)
    except ValueError:
        logging.warning("No assessment iitems fetched at all.")
        return [], set()

    # remove empty assessment_item_data
    assessment_item_data = (data for data in assessment_item_data if data)

    # all_file_paths is a list of lists, so we need to flatten it first before deduping through set()
    all_file_paths = itertools.chain.from_iterable(all_file_paths)

    return assessment_item_data, set(all_file_paths)


def query_remote_content_file_sizes(content_items, threads=NUM_PROCESSES):
    """
    Query and store the file sizes for downloadable videos, by running HEAD requests against them,
    and reading the `content-length` header. Right now, this is only for the "khan" channel, and hence lives here.
    TODO(jamalex): Generalize this to other channels once they're centrally hosted and downloadable.
    """

    sizes_by_id = {}

    if isinstance(content_items, dict):
        content_items = content_items.values()

    content_items = [content for content in content_items if content.get("format") in content.get("download_urls", {}) and content.get("youtube_id")]

    pool = ThreadPool(threads)
    sizes = pool.map(get_content_length, content_items)

    for content, size in zip(content_items, sizes):
        # TODO(jamalex): This should be generalized from "youtube_id" to support other content types
        if size:
            sizes_by_id[content["youtube_id"]] = size

    return sizes_by_id


def get_content_length(content):
    url = content["download_urls"][content["format"]].replace("http://fastly.kastatic.org/", "http://s3.amazonaws.com/") # because fastly is SLOWLY
    logging.info("Checking remote file size for content '{title}' at {url}...".format(title=content.get("title"), url=url))
    size = 0
    for i in range(5):
        try:
            size = int(requests.head(url, timeout=60).headers["content-length"])
            break
        except requests.Timeout:
            logging.warning("Timed out on try {i} while checking remote file size for '{title}'!".format(title=content.get("title"), i=i))
        except requests.ConnectionError:
            logging.warning("Connection error on try {i} while checking remote file size for '{title}'!".format(title=content.get("title"), i=i))
        except TypeError:
            logging.warning("No numeric content-length returned while checking remote file size for '{title}' ({readable_id})!".format(**content))
            break
    if size:
        logging.info("Finished checking remote file size for content '{title}'!".format(title=content.get("title")))
    else:
        logging.error("No file size retrieved (timeouts?) for content '{title}'!".format(title=content.get("title")))
    return size


def apply_dubbed_video_map(content_data: list, subtitles: list, lang: str) -> (list, int):

    if lang != "en":

        dubbed_content = []

        dubbed_count = 0

        for item in content_data:
            if item["kind"] == NodeType.video:
                if is_video_node_dubbed(item, lang):
                    dubbed_count += 1
                elif item["youtube_id"] not in subtitles:
                    continue
            dubbed_content.append(item)

        content_data = dubbed_content

    else:
        dubbed_count = sum(content_datum.get("kind") == NodeType.video for content_datum in content_data)

    for item in content_data:
        item["remote_size"] = item.pop("download_size", 0)
        if item["remote_size"]:
            item["total_files"] = 1

    return content_data, dubbed_count


def retrieve_html_exercises(exercises: [str], lang: str, force=False) -> (str, [str]):
    """
    Return a 2-tuple with the first element pointing to the path the exercise files are stored,
    and the second element a list of exercise ids that have html exercises.
    """
    BUILD_DIR = os.path.join(os.getcwd(), "build", lang)
    EN_BUILD_DIR = os.path.join(os.getcwd(), "build", "en")
    EXERCISE_DOWNLOAD_URL_TEMPLATE = ("https://es.khanacademy.org/"
                                      "khan-exercises/exercises/{id}.html?lang={lang}")

    def _download_html_exercise(exercise_id):
        """
        Download an exercise and return its exercise id *if* the
        downloaded url from the selected language is different from the english version.
        """
        lang_url = EXERCISE_DOWNLOAD_URL_TEMPLATE.format(id=exercise_id, lang=lang)
        en_url = EXERCISE_DOWNLOAD_URL_TEMPLATE.format(id=exercise_id, lang="en")
        try:
            lang_file = download_and_cache_file(lang_url, cachedir=BUILD_DIR, ignorecache=force)
            en_file = download_and_cache_file(en_url, cachedir=EN_BUILD_DIR, ignorecache=force)
            if not filecmp.cmp(lang_file, en_file, shallow=False):
                return exercise_id
        except requests.exceptions.HTTPError as e:
            logging.warning("Failed to fetch html for exercise {}, exception: {}".format(exercise_id, e))
            return None

    pool = ThreadPool(processes=NUM_PROCESSES)
    translated_exercises = pool.map(_download_html_exercise, exercises)
    # filter out Nones, since it means we got an error downloading those exercises
    result = [e for e in translated_exercises if e]
    return (BUILD_DIR, result)

def _list_all_exercises_with_bad_links():
    """This is a standalone helper method used to provide KA with a list of exercises with bad URLs in them."""
    url_pattern = r"https?://www\.khanacademy\.org/[\/\w\-]*/./(?P<slug>[\w\-]+)"
    assessment_items = {item.get("id"): item for item in retrieve_all_assessment_item_data()}
    for ex in retrieve_kalite_data():
        if ex.get("kind") == "Exercise":
            checked_urls = []
            displayed_title = False
            for aidict in ex.get("all_assessment_items", []):
                ai = assessment_items[aidict["id"]]
                for match in re.finditer(url_pattern, ai["item_data"], flags=re.IGNORECASE):
                    url = str(match.group(0))
                    if url in checked_urls:
                        continue
                    checked_urls.append(url)
                    status_code = requests.get(url).status_code
                    if status_code != 200:
                        if not displayed_title:
                            logging.debug("bad link for exercise: '%s'" % ex["title"], ex["path"])
                            displayed_title = True<|MERGE_RESOLUTION|>--- conflicted
+++ resolved
@@ -58,7 +58,6 @@
 POEntry_class.merge = new_merge
 
 
-<<<<<<< HEAD
 def retrieve_ka_content_resources(sublangargs: dict):
     # retrieve KA Lite po files from CrowdIn
     interface_lang = sublangargs["interface_lang"]
@@ -73,10 +72,6 @@
                                            lang_code=sublangargs["interface_lang"], force=True)
 
     return ka_catalog
-=======
-def retrieve_language_resources(version: str, sublangargs: dict, ka_domain: str, no_subtitles: bool, no_dubbed_videos: bool) -> LangpackResources:
-    node_data = retrieve_kalite_data(lang=sublangargs["content_lang"], force=True, ka_domain=ka_domain, no_dubbed_videos=no_dubbed_videos)
->>>>>>> a941dc7e
 
 
 def retrieve_kalite_interface_resources(version: str, sublangargs: dict):
@@ -95,8 +90,8 @@
     return kalite_catalog
 
 
-def retrieve_language_resources(version: str, sublangargs: dict, no_subtitles: bool) -> LangpackResources:
-    node_data = retrieve_kalite_data(lang=sublangargs["content_lang"], force=True)
+def retrieve_language_resources(version: str, sublangargs: dict, ka_domain: str, no_subtitles: bool, no_dubbed_videos: bool) -> LangpackResources:
+    node_data = retrieve_kalite_data(lang=sublangargs["content_lang"], force=True, ka_domain=ka_domain, no_dubbed_videos=no_dubbed_videos)
 
     video_ids = [node.get("id") for node in node_data if node.get("kind") == "Video"]
     subtitle_data = retrieve_subtitles(video_ids, sublangargs["subtitle_lang"]) if not no_subtitles else {}
@@ -452,12 +447,7 @@
 
 
 @cache_file
-<<<<<<< HEAD
 def download_and_clean_kalite_data(url, path, lang="en", **kwargs) -> str:
-    data = requests.get(url)
-=======
-def download_and_clean_kalite_data(url, path, lang="en") -> str:
->>>>>>> a941dc7e
     attempts = 1
     while attempts < 100:
         data = requests.get(url)
