--- conflicted
+++ resolved
@@ -89,21 +89,14 @@
             cachedir = os.path.join(os.getcwd(), "build")
 
         if not filename:
-<<<<<<< HEAD
-            filename = os.path.basename(urlparse(url).path)
-=======
             filename = os.path.basename(urlparse(url).path) + urlparse(url).query
->>>>>>> a941dc7e
 
         path = os.path.join(cachedir, filename)
 
         os.makedirs(os.path.dirname(path), exist_ok=True)
 
-<<<<<<< HEAD
         kwargs["filename"] = filename
-  
-=======
->>>>>>> a941dc7e
+
         if ignorecache or not os.path.exists(path):
             func(url, path, **kwargs)
 
@@ -644,13 +637,8 @@
         # lang is something like pt-BR
         # Split the lang code into two parts (pt, BR)
         # And return the first part (pt)
-<<<<<<< HEAD
         return lang. \
             split("-") \
-            [0]
-=======
-        return lang.\
-            split("-")\
             [0]
 
 
@@ -693,5 +681,4 @@
                 yield node
             except Exception as e:
                 import pdb; pdb.set_trace()
-                print(1)
->>>>>>> a941dc7e
+                print(1)