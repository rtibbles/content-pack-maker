import copy
import os
import pkgutil
import urllib.parse
import urllib.request
from urllib.parse import urlparse
from contentpacks.models import Item
from peewee import Using, SqliteDatabase
import polib
import ujson
import zipfile
import tempfile
import pathlib


class UnexpectedKindError(Exception):
    pass


class NotTranslatable(Exception):
    pass


class NodeType:
    exercise = "Exercise"
    video = "Video"
    topic = "Topic"


NODE_FIELDS_TO_TRANSLATE = [
    "title",
    "description",
    "display_name",
]


<<<<<<< HEAD
def cache_file(func):
=======
LANGUAGELOOKUP_DATA = pkgutil.get_data('contentpacks', "resources/languagelookup.json")


class Catalog(dict):
    """
    Just like a dict, but computes some additional metadata specific to i18n catalog files.
    """

    def __init__(self, pofile=None):
        """
        Extract the strings from the given pofile, and computes the metadata.
        """
        if not pofile:
            pofile = []
            self.percent_translated = 0
        else:

            self.update({m.msgid: m.msgstr for m in pofile if m.translated()})

            # compute metadata -- needs to be after we add the translated strings
            self.percent_translated = self.compute_translated(pofile)

        super().__init__()

    def compute_translated(self, pofile: polib._BaseFile) -> int:
        """
        Returns the percentage of strings translated. Returned number is between 0
        to 100.

        """
        trans_count = len(self)
        all_strings_count = len(pofile)

        return (trans_count / all_strings_count) * 100


def download_and_cache_file(url, cachedir=None, ignorecache=False, filename=None) -> str:
>>>>>>> 3927a54b
    """
    Execute the decorated function only if the file in question is not already cached.
    Returns the path to the file. Always download the file if ignorecache is True.
    All decorated functions must only accept 2 args, 'url' and 'path'.
    """
    def func_wrapper(url, cachedir=None, ignorecache=False, filename=None):
            if not cachedir:
                cachedir = os.path.join(os.getcwd(), "build")

            os.makedirs(cachedir, exist_ok=True)

            if not filename:
                filename = os.path.basename(urlparse(url).path)

            path = os.path.join(cachedir, filename)

            if ignorecache or not os.path.exists(path):
                func(url, path)

            return path

    return func_wrapper


@cache_file
def download_and_cache_file(url, path) -> str:
    """
    Download the given url if it's not saved in cachedir. Returns the
    path to the file. Always download the file if ignorecache is True.
    """

    urllib.request.urlretrieve(url, path)


def translate_nodes(nodes: list, catalog: Catalog) -> list:
    """Translates all fields across all nodes:

    (see NODE_FIELDS_TO_TRANSLATE for list)

    Note that translation in these fields is nonessential -- meaning
    that even if they're not translated they're not a dealbreaker, and
    thus won't be eliminated from the topic tree.
    """
<<<<<<< HEAD
    nodes = copy.deepcopy(nodes)
    for node in nodes:
=======
    for slug, old_node in nodes:

        node = copy.copy(old_node)
        for field in NODE_FIELDS_TO_TRANSLATE:
            original_text = old_node[field]
            try:
                node[field] = catalog[original_text]
            except KeyError:
                print("could not translate {field} for {title}".format(field=field, title=old_node["title"]))

        yield slug, node


def translate_topics(topic_data: dict, catalog: polib.POFile) -> dict:
    topic_data = copy.deepcopy(topic_data)

    def _translate_topic(topic):
        for field in TOPIC_FIELDS_TO_TRANSLATE:
            fieldval = topic.get(field)
            if field in topic:
                topic[field] = catalog.msgid_mapping.get(fieldval, fieldval)

        topic['children'] = [_translate_topic(child) for child in topic.get('children', [])]
        return topic

    _translate_topic(topic_data)
    return topic_data


def translate_contents(content_data: dict, catalog: polib.POFile) -> dict:
    content_data = copy.deepcopy(content_data)

    for key, content in content_data.items():
        for field in CONTENT_FIELDS_TO_TRANSLATE:
            msgid = content[field]
            content_data[key][field] = catalog.msgid_mapping.get(msgid, "")

    return content_data
>>>>>>> 3927a54b


        for field in NODE_FIELDS_TO_TRANSLATE:
            msgid = node.get(field)
            if msgid:
                try:
                    node[field] = catalog[msgid]
                except KeyError:
                    print("could not translate {field} for {title}".format(field=field, title=node["title"]))

    return nodes


def translate_assessment_item_text(items: dict, catalog: polib.POFile):
    """
    Expects a dict with assessment ids as key and the item data as
    value, along with a catalog file from retrieve_language_resources
    as translation source. Returns a series of key value pairs with
    the id as key and the translated item data as the value.

    Assessment item translations are considered essential, and thus
    if they're found missing will make that exercise as unavailable.
    """

    # TODO (aronasorman): implement tests
    def gettext(s):
        """
        Specialized gettext function that raises NotTranslatable when no
        translation for s has been found.
        """
        try:
            trans = catalog.msgid_mapping[s]
        except KeyError:
            raise NotTranslatable("String has no translation: {}".format(s))

        return trans

    for id, item in items.items():
        item = copy.copy(item)

        item_data = ujson.loads(item["item_data"])
        try:
            translated_item_data = smart_translate_item_data(item_data, gettext)
        except NotTranslatable:
            continue
        else:
            item["item_data"] = ujson.dumps(translated_item_data)
            yield id, item


def smart_translate_item_data(item_data: dict, gettext):
    """Auto translate the content fields of a given assessment item data.

    An assessment item doesn't have the same fields; they change
    depending on the question. Instead of manually specifying the
    fields to translate, this function loops over all fields of
    item_data and translates only the content field.

    Requires a gettext function.
    """
    # TODO (aronasorman): implement tests
    # just translate strings immediately
    if isinstance(item_data, str):
        return gettext(item_data)

    elif isinstance(item_data, list):
        return map(smart_translate_item_data, item_data)

    elif isinstance(item_data, dict):
        if 'content' in item_data:
            item_data['content'] = gettext(item_data['content']) if item_data['content'] else ""

        for field, field_data in item_data.items():
            if isinstance(field_data, dict):
                item_data[field] = smart_translate_item_data(field_data)
            elif isinstance(field_data, list):
                item_data[field] = map(smart_translate_item_data, field_data)

        return item_data


def remove_untranslated_exercises(nodes, html_ids, translated_assessment_data):
    item_data_ids = set(translated_assessment_data.keys())
    html_ids = set(html_ids)

    def is_translated_exercise(ex):

        ex_id = ex["id"]
        if ex_id in html_ids:  # translated html exercise
            return True
        elif ex["uses_assessment_items"]:
            for assessment_raw in ex["all_assessment_items"]:
                item_data = ujson.loads(assessment_raw)
                assessment_id = item_data["id"]
                if assessment_id in item_data_ids:
                    continue
                else:
                    return False
            return True

    for slug, node in nodes:
        if node["kind"] != NodeType.exercise:
            yield slug, node
        elif is_translated_exercise(node):
            yield slug, node
        else:
            continue


def bundle_language_pack(dest, nodes, frontend_catalog, backend_catalog, metadata):
    with zipfile.ZipFile(dest, "w") as zf, tempfile.NamedTemporaryFile() as dbf:
        db = SqliteDatabase(dbf.name)
        db.connect()

        nodes = convert_dicts_to_models(nodes)
        nodes = list(save_models(nodes, db)) # we have to make sure to force
                                             # the evaluation of each
                                             # save_models call, in order to
                                             # avoid nesting them.
        nodes = populate_parent_foreign_keys(nodes)
        list(save_models(nodes, db))
        db.close()
        dbf.flush()

        save_catalog(frontend_catalog, zf, "frontend.mo")
        save_catalog(backend_catalog, zf, "backend.mo")
        # save_subtitles(subtitle_path, zf)

        save_db(db, zf)

        save_metadata(zf, metadata)

    return dest


def convert_dicts_to_models(nodes):
    def _make_extra_fields_value(present_fields, node_dict):
        """
        Generate the JSON string that goes into an item's extra_fields value.
        Do this by looking at the model's columns and then adding those values
        not in the columns into the extra_fields.
        """
        fields_diff = set(node_dict.keys()) - set(present_fields)

        extra_fields = {}
        for field in fields_diff:
            extra_fields[field] = node_dict[field]

        return ujson.dumps(extra_fields)

    def convert_dict_to_model(node):
        item = Item(**node)

        item.__dict__.update(**node)
        item.available = False
        item.extra_fields = _make_extra_fields_value(
            item._meta.get_field_names(),
            node
        )

        return item

    yield from (convert_dict_to_model(node) for node in nodes)


def save_models(nodes, db):
    """
    Save all the models in nodes into the db specified.
    """
    # aron: I didn't bother writing tests for this, since it's such a simple
    # function!
    db.create_table(Item, safe=True)
    with Using(db, [Item]):
        for node in nodes:
            try:
                node.save()
            except Exception as e:
                print("Cannot save {path}, exception: {e}".format(path=node.path, e=e))

            yield node


def save_catalog(catalog: dict, zf: zipfile.ZipFile, name: str):
    mofile = polib.MOFile()
    for msgid, msgstr in catalog.items():
        entry = polib.POEntry(msgid=msgid, msgstr=msgstr)
        mofile.append(entry)

    # zf.writestr(name, mofile.to_binary())
    with tempfile.NamedTemporaryFile() as f:
        mofile.save(f.name)
        zf.write(f.name, name)


def populate_parent_foreign_keys(nodes):
    node_keys = {node.path: node for node in nodes}

    for node in node_keys.values():
        path = pathlib.Path(node.path)
        parent_slug = str(path.parent)
        try:
            parent = node_keys[parent_slug]
            node.parent = parent
        except KeyError:
            print("{path} is an orphan.".format(path=node.path))

        yield node


def save_db(db, zf):
    zf.write(db.database, "content.db")


def separate_exercise_types(node_data):
    node_data = list(node_data)

    def _is_html_exercise(node):
        return node["kind"] == NodeType.exercise and not node["uses_assessment_items"]

    def _is_assessment_exercise(node):
        return node["kind"] == NodeType.exercise and node["uses_assessment_items"]

    return (id for id, n in node_data if _is_html_exercise(n)), \
<<<<<<< HEAD
           (id for id, n in node_data if _is_assessment_exercise(n)), \
           node_data
=======
        (id for id, n in node_data if _is_assessment_exercise(n)), \
        node_data


def generate_kalite_language_pack_metadata(lang: str, version: str, interface_catalog: Catalog, content_catalog: Catalog):
    """
    Create the language pack metadata based on the files passed in.
    """
    metadata = {
        "code": lang,
        'software_version': version,
        'language_pack_version': 1,
        'percent_translated': interface_catalog.percent_translated,
        'topic_tree_translated': content_catalog.percent_translated,
        'subtitle_count': 0,
        "name": get_lang_name(lang),
        'native_name': get_lang_native_name(lang),
    }

    return metadata


def get_lang_name(lang):
    langlookup = ujson.loads(LANGUAGELOOKUP_DATA)

    try:
        return langlookup[lang]["name"]
    except KeyError:
        print("No name found for {}. Defaulting to DEBUG.".format(lang))
        return "DEBUG"


def get_lang_native_name(lang):
    langlookup = ujson.loads(LANGUAGELOOKUP_DATA)

    try:
        return langlookup[lang]["native_name"]
    except KeyError:
        print("No native name found for {}. Defaulting to DEBUG.".format(lang))
        return "DEBUG"


def save_metadata(zf, metadata):
    dump = ujson.dumps(metadata)
    metadata_name = "metadata.json"
    zf.writestr(metadata_name, dump)
>>>>>>> 3927a54b
<|MERGE_RESOLUTION|>--- conflicted
+++ resolved
@@ -34,9 +34,6 @@
 ]
 
 
-<<<<<<< HEAD
-def cache_file(func):
-=======
 LANGUAGELOOKUP_DATA = pkgutil.get_data('contentpacks', "resources/languagelookup.json")
 
 
@@ -73,8 +70,7 @@
         return (trans_count / all_strings_count) * 100
 
 
-def download_and_cache_file(url, cachedir=None, ignorecache=False, filename=None) -> str:
->>>>>>> 3927a54b
+def cache_file(func):
     """
     Execute the decorated function only if the file in question is not already cached.
     Returns the path to the file. Always download the file if ignorecache is True.
@@ -118,50 +114,8 @@
     that even if they're not translated they're not a dealbreaker, and
     thus won't be eliminated from the topic tree.
     """
-<<<<<<< HEAD
     nodes = copy.deepcopy(nodes)
     for node in nodes:
-=======
-    for slug, old_node in nodes:
-
-        node = copy.copy(old_node)
-        for field in NODE_FIELDS_TO_TRANSLATE:
-            original_text = old_node[field]
-            try:
-                node[field] = catalog[original_text]
-            except KeyError:
-                print("could not translate {field} for {title}".format(field=field, title=old_node["title"]))
-
-        yield slug, node
-
-
-def translate_topics(topic_data: dict, catalog: polib.POFile) -> dict:
-    topic_data = copy.deepcopy(topic_data)
-
-    def _translate_topic(topic):
-        for field in TOPIC_FIELDS_TO_TRANSLATE:
-            fieldval = topic.get(field)
-            if field in topic:
-                topic[field] = catalog.msgid_mapping.get(fieldval, fieldval)
-
-        topic['children'] = [_translate_topic(child) for child in topic.get('children', [])]
-        return topic
-
-    _translate_topic(topic_data)
-    return topic_data
-
-
-def translate_contents(content_data: dict, catalog: polib.POFile) -> dict:
-    content_data = copy.deepcopy(content_data)
-
-    for key, content in content_data.items():
-        for field in CONTENT_FIELDS_TO_TRANSLATE:
-            msgid = content[field]
-            content_data[key][field] = catalog.msgid_mapping.get(msgid, "")
-
-    return content_data
->>>>>>> 3927a54b
-
 
         for field in NODE_FIELDS_TO_TRANSLATE:
             msgid = node.get(field)
@@ -384,12 +338,8 @@
         return node["kind"] == NodeType.exercise and node["uses_assessment_items"]
 
     return (id for id, n in node_data if _is_html_exercise(n)), \
-<<<<<<< HEAD
            (id for id, n in node_data if _is_assessment_exercise(n)), \
            node_data
-=======
-        (id for id, n in node_data if _is_assessment_exercise(n)), \
-        node_data
 
 
 def generate_kalite_language_pack_metadata(lang: str, version: str, interface_catalog: Catalog, content_catalog: Catalog):
@@ -434,4 +384,3 @@
     dump = ujson.dumps(metadata)
     metadata_name = "metadata.json"
     zf.writestr(metadata_name, dump)
->>>>>>> 3927a54b
