import copy
import logging
import os
import pkgutil
import re
import requests
from functools import partial
from urllib.parse import urlparse
from contentpacks.models import Item, AssessmentItem
from peewee import Using, SqliteDatabase, fn
import polib
import ujson
import zipfile
import tempfile
import pathlib


class UnexpectedKindError(Exception):
    pass


class NotTranslatable(Exception):
    pass


class NodeType:
    exercise = "Exercise"
    video = "Video"
    topic = "Topic"


NODE_FIELDS_TO_TRANSLATE = [
    "title",
    "description",
    "display_name",
]

ASSESSMENT_RESOURCES_ZIP_FOLDER = "khan/"

ASSESSMENT_VERSION_FILENAME = "assessmentitems.version"

LANGUAGELOOKUP_DATA = pkgutil.get_data('contentpacks', "resources/languagelookup.json")


class Catalog(dict):
    """
    Just like a dict, but computes some additional metadata specific to i18n catalog files.
    """

    def __init__(self, pofile=None):
        """
        Extract the strings from the given pofile, and computes the metadata.
        """
        # Add an entry for the empty message
        self[""] = ""
        if not pofile:
            pofile = []
            self.percent_translated = 0
        else:

            self.update({m.msgid: m.msgstr for m in pofile if m.translated()})

            # compute metadata -- needs to be after we add the translated strings
            self.percent_translated = self.compute_translated(pofile)

        super().__init__()

    def compute_translated(self, pofile: polib._BaseFile) -> int:
        """
        Returns the percentage of strings translated. Returned number is between 0
        to 100.

        """
        trans_count = len(self)
        all_strings_count = len(pofile)

        return (trans_count / all_strings_count) * 100


def cache_file(func):
    """
    Execute the decorated function only if the file in question is not already cached.
    Returns the path to the file. Always download the file if ignorecache is True.
    All decorated functions must only accept 2 args, 'url' and 'path'.
    """

    def func_wrapper(url, cachedir=None, ignorecache=False, filename=None, **kwargs):
        if not cachedir:
            cachedir = os.path.join(os.getcwd(), "build")

        if not filename:
            filename = os.path.basename(urlparse(url).path)

        path = os.path.join(cachedir, filename)

        os.makedirs(os.path.dirname(path), exist_ok=True)

<<<<<<< HEAD
            kwargs["filename"] = filename

            if ignorecache or not os.path.exists(path):
                func(url, path, **kwargs)
=======
        kwargs["filename"] = filename
>>>>>>> 54e465a3

        if ignorecache or not os.path.exists(path):
            func(url, path, **kwargs)

        return path

    return func_wrapper


@cache_file
<<<<<<< HEAD
def download_and_cache_file(url: str, path: str, headers: dict={}, **kwargs) -> str:
=======
def download_and_cache_file(url: str, path: str, headers: dict = {}, **kwargs) -> str:
>>>>>>> 54e465a3
    """
    Download the given url if it's not saved in cachedir. Returns the
    path to the file. Always download the file if ignorecache is True.
    """

    logging.info("Downloading file from {url}".format(url=url))

    r = requests.get(url, stream=True, headers=headers)
    r.raise_for_status()

    with open(path, "wb") as f:
        for chunk in r.iter_content(1024):
            f.write(chunk)

    return path


@cache_file
def extract_and_cache_file(zf: zipfile.ZipFile, path: str, **kwargs) -> str:
    """
    Extract the given file from the zipfile if it's not saved in cachedir.
    Returns the path to the file. Always extract the file if ignorecache is True.
    """
    
    filename = kwargs["filename"]

    filename = kwargs["filename"]

    logging.info("Extracting file {filename}".format(filename=filename))

    zf.extract(filename, path)

    return path


def translate_nodes(nodes: list, catalog: Catalog) -> list:
    """Translates all fields across all nodes:

    (see NODE_FIELDS_TO_TRANSLATE for list)

    Note that translation in these fields is nonessential -- meaning
    that even if they're not translated they're not a dealbreaker, and
    thus won't be eliminated from the topic tree.
    """
    nodes = copy.deepcopy(nodes)
    for node in nodes:

        for field in NODE_FIELDS_TO_TRANSLATE:
            msgid = node.get(field)
            if msgid:
                try:
                    node[field] = catalog[msgid]
                except KeyError:
                    logging.debug("could not translate {field} for {title}".format(field=field, title=node["title"]))

    return nodes


def translate_assessment_item_text(items: list, catalog: Catalog):
    """
    Expects a dict with assessment ids as key and the item data as
    value, along with a catalog file from retrieve_language_resources
    as translation source. Returns a series of key value pairs with
    the id as key and the translated item data as the value.

    Assessment item translations are considered essential, and thus
    if they're found missing will make that exercise as unavailable.
    """

    # TODO (aronasorman): implement tests
    def gettext(s):
        """
        Convenience function for translating text through the given catalog.
        """
        trans = catalog.get(s) or s

        return trans

    for item in items:
        item = copy.copy(item)

        item_data = ujson.loads(item["item_data"])
        try:
            translated_item_data = smart_translate_item_data(item_data, gettext)
        except NotTranslatable:
            continue
        else:
            item["item_data"] = ujson.dumps(translated_item_data, gettext)
            yield item


def smart_translate_item_data(item_data: dict, gettext):
    """Auto translate the content fields of a given assessment item data.

    An assessment item doesn't have the same fields; they change
    depending on the question. Instead of manually specifying the
    fields to translate, this function loops over all fields of
    item_data and translates only the content field.

    Requires a gettext function.
    """
    translate_item_fn = partial(smart_translate_item_data, gettext=gettext)

    # TODO (aronasorman): implement tests
    # just translate strings immediately
    if isinstance(item_data, str):
        return gettext(item_data)

    elif isinstance(item_data, list):
        return list(map(translate_item_fn, item_data))

    elif isinstance(item_data, dict):
        if 'content' in item_data:
            item_data['content'] = gettext(item_data['content']) if item_data['content'] else ""

        for field, field_data in item_data.items():
            if isinstance(field_data, dict):
                item_data[field] = smart_translate_item_data(field_data, gettext)
            elif isinstance(field_data, list):
                item_data[field] = list(map(translate_item_fn, field_data))

        return item_data


def remove_untranslated_exercises(nodes, html_ids, translated_assessment_data):
    item_data_ids = set([item.get("id") for item in translated_assessment_data])
    html_ids = set(html_ids)

    def is_translated_exercise(ex):

        ex_id = ex["id"]
        if ex_id in html_ids:  # translated html exercise
            return True
        elif ex["uses_assessment_items"]:
            for item_data in ex["all_assessment_items"]:
                assessment_id = item_data["id"]
                if assessment_id in item_data_ids:
                    continue
                else:
                    return False
            return True

    for node in nodes:
        if node["kind"] != NodeType.exercise:
            yield node
        elif is_translated_exercise(node):
            yield node
        else:
            continue


def remove_unavailable_topics(nodes):
    node_dict = {node.get("path"): node for node in nodes}

    node_list = []

    def recurse_nodes(node):

        """
        :param node: dict
        """

        path_re = re.compile(node.get("path") + "[a-z0-9A-Z\-_]+/\Z")

        children = [node_dict[key] for key in node_dict.keys() if path_re.match(key)]

        for child in children:
            recurse_nodes(child)

        if children or node.get("kind") != "Topic":
            node_list.append(node)

    root_key = next(key for key in node_dict.keys() if re.match("[a-z0-9A-Z\-_]+/\Z", key))

    recurse_nodes(node_dict[root_key])

    return node_list


def bundle_language_pack(dest, nodes, frontend_catalog, backend_catalog, metadata, assessment_items, assessment_files,
                         subtitles, html_exercise_path=None, content_path=None):
    # make sure dest's parent directories exist
    pathlib.Path(dest).parent.mkdir(parents=True, exist_ok=True)

    with zipfile.ZipFile(dest, "w") as zf, tempfile.NamedTemporaryFile() as dbf:
        db = SqliteDatabase(dbf.name)
        db.connect()

        nodes = convert_dicts_to_models(nodes)
        nodes = mark_exercises_as_available(nodes)
        nodes = list(save_models(nodes, db))  # we have to make sure to force
        # the evaluation of each
        # save_models call, in order to
        # avoid nesting them.
        nodes = list(populate_parent_foreign_keys(nodes))
        list(save_models(nodes, db))

        nodes = recurse_availability_up_tree(nodes, db)
        list(save_models(nodes, db))

        assessment_items = convert_dicts_to_assessment_items(assessment_items)
        list(save_assessment_items(assessment_items, db))

        db.close()
        dbf.flush()

        save_catalog(frontend_catalog, zf, "frontend.mo")
        save_catalog(backend_catalog, zf, "backend.mo")
        # save_subtitles(subtitle_path, zf)

        if html_exercise_path:
            try:  # sometimes we have no html exercises
                save_html_exercises(html_exercise_path, zf)
            except FileNotFoundError:
                logging.warning("No html exercises found; skipping.")

        save_db(db, zf)

        save_metadata(zf, metadata)

        for file_path in assessment_files:
            save_assessment_file(file_path, zf)
        write_assessment_version(metadata, zf)

        for subtitle_path in subtitles:
            save_subtitle(subtitle_path, zf)

    return dest


def write_assessment_version(metadata: dict, zf):
    version = str(metadata.get("software_version", "xx.xx"))
    assessment_version_zip_path = os.path.join(ASSESSMENT_RESOURCES_ZIP_FOLDER, ASSESSMENT_VERSION_FILENAME)
    zf.writestr(assessment_version_zip_path, version)


def save_html_exercises(html_exercise_path, zf):
    logging.info("Saving html exercises in {}".format(html_exercise_path))
    zip_html_exercise_root = pathlib.Path("exercises/")

    html_exercise_path = pathlib.Path(html_exercise_path)

    for exercise_path in html_exercise_path.iterdir():
        exercise_name = exercise_path.name
        zip_exercise_path = zip_html_exercise_root / exercise_name

        zf.writestr(str(zip_exercise_path), exercise_path.read_bytes())


def save_subtitle(path: str, zf: zipfile.ZipFile):
    zip_subtitle_root = pathlib.Path("subtitles/")

    path = pathlib.Path(path)
    name = path.name

    zip_subtitle_path = zip_subtitle_root / name
    zf.write(str(path), str(zip_subtitle_path))


def convert_dicts_to_models(nodes):
    def _make_extra_fields_value(present_fields, node_dict):
        """
        Generate the JSON string that goes into an item's extra_fields value.
        Do this by looking at the model's columns and then adding those values
        not in the columns into the extra_fields.
        """
        fields_diff = set(node_dict.keys()) - set(present_fields)

        extra_fields = {}
        for field in fields_diff:
            extra_fields[field] = node_dict[field]

        return ujson.dumps(extra_fields)

    def convert_dict_to_model(node):
        item = Item(**node)

        item.__dict__.update(**node)

        item.available = False

        # make sure description is a string, not None
        item.description = item.description or ""

        item.extra_fields = _make_extra_fields_value(
            item._meta.get_field_names(),
            node
        )

        return item

    yield from (convert_dict_to_model(node) for node in nodes)


def mark_exercises_as_available(nodes):
    '''
    Mark all exercises as available. Unavailable exercises should've been
    removed from the topic tree by this point.

    '''
    for node in nodes:
        if node.kind == NodeType.exercise:
            node.available = True
        yield node


def convert_dicts_to_assessment_items(assessment_items):
    yield from (AssessmentItem(**item) for item in assessment_items)


def save_models(nodes, db):
    """
    Save all the models in nodes into the db specified.
    """
    # aron: I didn't bother writing tests for this, since it's such a simple
    # function!
    db.create_table(Item, safe=True)
    with Using(db, [Item]):
        for node in nodes:
            try:
                node.save()
            except Exception as e:
                logging.warning("Cannot save {path}, exception: {e}".format(path=node.path, e=e))

            yield node


def save_assessment_items(assessment_items, db):
    """
    Save all the models in nodes into the db specified.
    """
    # aron: I didn't bother writing tests for this, since it's such a simple
    # function!
    db.create_table(AssessmentItem, safe=True)
    with Using(db, [AssessmentItem]):
        for item in assessment_items:
            try:
                item.save()
            except Exception as e:
                logging.warning("Cannot save {id}, exception: {e}".format(id=item.id, e=e))

            yield item


def save_catalog(catalog: dict, zf: zipfile.ZipFile, name: str):
    mofile = polib.MOFile()
    for msgid, msgstr in catalog.items():
        entry = polib.POEntry(msgid=msgid, msgstr=msgstr)
        mofile.append(entry)

    # zf.writestr(name, mofile.to_binary())
    with tempfile.NamedTemporaryFile() as f:
        mofile.save(f.name)
        zf.write(f.name, name)


def populate_parent_foreign_keys(nodes):
    node_keys = {node.path: node for node in nodes}

    orphan_count = 0

    for node in node_keys.values():
        path = pathlib.Path(node.path)
        parent_slug = str(path.parent)
        # topic tree paths end in a slash, but path.parent removes the trailing slash. Re-add it so parent_slug matches the key in node_keys
        parent_slug += "/"
        try:
            parent = node_keys[parent_slug]
            node.parent = parent
        except KeyError:
            orphan_count += 1
            logging.warning(
                "{path} is an orphan. (number {orphan_count})".format(path=node.path, orphan_count=orphan_count))

        yield node


def save_db(db, zf):
    zf.write(db.database, "content.db")


def save_assessment_file(assessment_file, zf):
    zf.write(assessment_file, os.path.join(ASSESSMENT_RESOURCES_ZIP_FOLDER, os.path.basename(os.path.dirname(
        assessment_file)), os.path.basename(assessment_file)))


def separate_exercise_types(node_data):
    node_data = list(node_data)

    def _is_html_exercise(node):
        return node["kind"] == NodeType.exercise and not node["uses_assessment_items"]

    def _is_assessment_exercise(node):
        return node["kind"] == NodeType.exercise and node["uses_assessment_items"]

    return (n['id'] for n in node_data if _is_html_exercise(n)), \
           (n['id'] for n in node_data if _is_assessment_exercise(n)), \
           node_data


def generate_kalite_language_pack_metadata(lang: str, version: str, interface_catalog: Catalog,
                                           content_catalog: Catalog, subtitles: list, dubbed_video_count: int):
    """
    Create the language pack metadata based on the files passed in.
    """

    # language packs are automatically beta if they have no dubbed videos and subtitles
    is_beta = dubbed_video_count == 0 and len(subtitles) == 0

    metadata = {
        "code": lang,
        'software_version': version,
        'language_pack_version': 1,
        'percent_translated': interface_catalog.percent_translated,
        'topic_tree_translated': content_catalog.percent_translated,
        'subtitle_count': len(subtitles),
        "name": get_lang_name(lang),
        'native_name': get_lang_native_name(lang),
        "video_count": dubbed_video_count,
        "beta": is_beta,
    }

    return metadata


def get_lang_name(lang):
    langlookup = ujson.loads(LANGUAGELOOKUP_DATA)

    try:
        return langlookup[lang]["name"]
    except KeyError:
        logging.warning("No name found for {}. Defaulting to DEBUG.".format(lang))
        return "DEBUG"


def get_lang_native_name(lang):
    langlookup = ujson.loads(LANGUAGELOOKUP_DATA)

    try:
        return langlookup[lang]["native_name"]
    except KeyError:
        logging.warning("No native name found for {}. Defaulting to DEBUG.".format(lang))
        return "DEBUG"


def save_metadata(zf, metadata):
    dump = ujson.dumps(metadata)
    metadata_name = "metadata.json"
    zf.writestr(metadata_name, dump)


def recurse_availability_up_tree(nodes, db) -> [Item]:
    logging.info("Marking availability.")

    nodes = list(nodes)

    def _recurse_availability_up_tree(node):

        available = node.available
        if not node.parent:
            return node
        else:
            parent = node.parent
        Parent = Item.alias()
        children = Item.select().join(Parent, on=(Item.parent == Parent.pk)).where(Item.parent == parent.pk)
        if not available:
            children_available = children.where(Item.available == True).count() > 0
            available = children_available

        total_files = children.aggregate(fn.SUM(Item.total_files))

        child_remote = children.where(
            ((Item.available == False) & (Item.kind != "Topic")) | (Item.kind == "Topic")).aggregate(
            fn.SUM(Item.remote_size))
        child_on_disk = children.aggregate(fn.SUM(Item.size_on_disk))

        if parent.available != available:
            parent.available = available
        if parent.total_files != total_files:
            parent.total_files = total_files
        # Ensure that the aggregate sizes are not None
        if parent.remote_size != child_remote and child_remote:
            parent.remote_size = child_remote
        # Ensure that the aggregate sizes are not None
        if parent.size_on_disk != child_on_disk and child_on_disk:
            parent.size_on_disk = child_on_disk
        if parent.is_dirty():
            parent.save()
            _recurse_availability_up_tree(parent)

        return node

    with Using(db, [Item]):
        # at this point, the only thing that can affect a topic's availability
        # are exercises. Videos and other content's availability can only be
        # determined by what's in the client. However, we need to set total_files
        # and remote_sizes. So, loop over exercises and other content,
        # and skip topics as they will be recursed upwards.
        for node in (n for n in nodes if n.kind != NodeType.topic):
            _recurse_availability_up_tree(node)

    return nodes


def is_video_node_dubbed(video_node: dict, expected_lang: str) -> bool:
    assert 'translated_youtube_lang' in video_node, "We need the " \
                                                    "translated_youtube_lang attribute to figure out if a video is dubbed!"

    video_lang = video_node['translated_youtube_lang']
    return get_primary_language(video_lang) == get_primary_language(expected_lang)


def get_primary_language(lang):
    """
    A language code may come in two parts as per ISO 639-1. For the case of
    pt-BR, the first part would be the primary language (pt) and the second
    one, the country code. This function retruns the primary language part of
    the language code.

    """
    if len(lang) <= 2:  # Already only the primary language
        return lang
    else:
        # lang is something like pt-BR
        # Split the lang code into two parts (pt, BR)
        # And return the first part (pt)
        return lang. \
            split("-") \
            [0]<|MERGE_RESOLUTION|>--- conflicted
+++ resolved
@@ -95,15 +95,8 @@
 
         os.makedirs(os.path.dirname(path), exist_ok=True)
 
-<<<<<<< HEAD
-            kwargs["filename"] = filename
-
-            if ignorecache or not os.path.exists(path):
-                func(url, path, **kwargs)
-=======
         kwargs["filename"] = filename
->>>>>>> 54e465a3
-
+  
         if ignorecache or not os.path.exists(path):
             func(url, path, **kwargs)
 
@@ -113,11 +106,7 @@
 
 
 @cache_file
-<<<<<<< HEAD
 def download_and_cache_file(url: str, path: str, headers: dict={}, **kwargs) -> str:
-=======
-def download_and_cache_file(url: str, path: str, headers: dict = {}, **kwargs) -> str:
->>>>>>> 54e465a3
     """
     Download the given url if it's not saved in cachedir. Returns the
     path to the file. Always download the file if ignorecache is True.
