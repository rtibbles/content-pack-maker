import copy
import os
import urllib.parse
import urllib.request
from enum import Enum
from urllib.parse import urlparse

import polib
import ujson

from contentpacks.models import CompatibilityAssessmentItem


from peewee import SqliteDatabase, Using


class UnexpectedKindError(Exception):
    pass


class NodeType:
    exercise = "Exercise"
    video = "Video"
    topic = "Topic"

EXERCISE_FIELDS_TO_TRANSLATE = [
    "description",
    "title",
    "display_name",
]

CONTENT_FIELDS_TO_TRANSLATE = [
    "title",
    "description",
]

TOPIC_FIELDS_TO_TRANSLATE = [
    "title",
    "description",
]



def download_and_cache_file(url, cachedir=None, ignorecache=False, filename=None) -> str:
    """
    Download the given url if it's not saved in cachedir. Returns the
    path to the file. Always download the file if ignorecache is True.
    """

    if not cachedir:
        cachedir = os.path.join(os.getcwd(), "build")

    os.makedirs(cachedir, exist_ok=True)

<<<<<<< HEAD
    if not filename:
        filename = os.path.basename(urlparse.urlparse(url).path)
=======
    path = os.path.join(cachedir, os.path.basename(urlparse(url).path))
>>>>>>> 05003cb2

    path = os.path.join(cachedir, filename)
    
    if ignorecache or not os.path.exists(path):
        urllib.request.urlretrieve(url, path)

    return path



def translate_exercises(exercise_data: dict, catalog: polib.POFile) -> dict:
    # fully copy, so we don't need mess with anyone else using
    # exercise_data in its pristine form
    exercise_data = copy.deepcopy(exercise_data)

    for key, exercise in exercise_data.items():
        for field in EXERCISE_FIELDS_TO_TRANSLATE:
            msgid = exercise[field]
            exercise_data[key][field] = catalog.msgid_mapping.get(msgid, "")

    return exercise_data


def translate_nodes(nodes, catalog):
    """Translates the following fields which are common across all nodes:

    title
    description

    (see NODE_FIELDS_TO_TRANSLATE for a more up-to-date list)

    Note that translation in these fields is nonessential -- meaning
    that even if they're not translated they're not a dealbreaker, and
    thus won't be eliminated from the topic tree.

    """
    for slug, node in nodes:

        for field in NODE_FIELDS_TO_TRANSLATE:
            original_text = node[field]
            node = copy.copy(node)
            node[field] = catalog.msgid_mapping.get(original_text) or original_text

        yield slug, node


def translate_topics(topic_data: dict, catalog: polib.POFile) -> dict:
    topic_data = copy.deepcopy(topic_data)

    def _translate_topic(topic):
        for field in TOPIC_FIELDS_TO_TRANSLATE:
            fieldval = topic.get(field)
            if field in topic:
                topic[field] = catalog.msgid_mapping.get(fieldval, fieldval)

        topic['children'] = [_translate_topic(child) for child in topic.get('children', [])]
        return topic

    _translate_topic(topic_data)
    return topic_data


def translate_contents(content_data: dict, catalog: polib.POFile) -> dict:
    content_data = copy.deepcopy(content_data)

    for key, content in content_data.items():
        for field in CONTENT_FIELDS_TO_TRANSLATE:
            msgid = content[field]
            content_data[key][field] = catalog.msgid_mapping.get(msgid, "")

    return content_data


def flatten_topic_tree(topic_root, contents, exercises):

    def _flatten_topic(node):
        childless_topic = copy.copy(node)
        children = childless_topic.pop("children", [])

        kind = childless_topic["kind"]
        node_id = childless_topic["id"]
        slug = childless_topic["slug"]

        if kind == NodeType.topic:
            # get the slugs of the children so we can refer to them
            children_slugs = [c["slug"] for c in children]
            childless_topic["children"] = children_slugs
            yield slug, childless_topic

        elif kind == NodeType.exercise:
            exercise = exercises[node_id]
            yield slug, exercise

        elif kind == NodeType.video:
            video = contents[node_id]
            yield slug, video

        else:
            raise UnexpectedKindError("Unexpected node kind: {}".format(kind))

        for child in children:
            yield from _flatten_topic(child)

    return _flatten_topic(topic_root)


def translate_assessment_item_text(items: dict, catalog: polib.POFile):
    """
    Expects a dict with assessment ids as key and the item data as
    value, along with a catalog file from retrieve_language_resources
    as translation source. Returns a series of key value pairs with
    the id as key and the translated item data as the value.

    Assessment item translations are considered essential, and thus
    if they're found missing will make that exercise as unavailable.
    """
    # TODO (aronasorman): implement tests
    gettext = lambda s: catalog.msgid_mapping.get(s, "")
    for id, item in items:
        item = copy.copy(item)

        item_data = ujson.loads(item["item_data"])
        translated_item_data = smart_translate_item_data(item_data, gettext)
        item["item_data"] = ujson.dumps(translated_item_data)

        yield id, item



def smart_translate_item_data(item_data: dict, gettext):
    """Auto translate the content fields of a given assessment item data.

    An assessment item doesn't have the same fields; they change
    depending on the question. Instead of manually specifying the
    fields to translate, this function loops over all fields of
    item_data and translates only the content field.

    Requires a gettext function.
    """
    # TODO (aronasorman): implement tests
    # just translate strings immediately
    if isinstance(item_data, basestring):
        return gettext(item_data)

    elif isinstance(item_data, list):
        return map(smart_translate_item_data, item_data)

    elif isinstance(item_data, dict):
        if 'content' in item_data:
            item_data['content'] = gettext(item_data['content']) if item_data['content'] else ""

        for field, field_data in item_data.iteritems():
            if isinstance(field_data, dict):
                item_data[field] = smart_translate_item_data(field_data)
            elif isinstance(field_data, list):
                item_data[field] = map(smart_translate_item_data, field_data)

        return item_data<|MERGE_RESOLUTION|>--- conflicted
+++ resolved
@@ -52,12 +52,8 @@
 
     os.makedirs(cachedir, exist_ok=True)
 
-<<<<<<< HEAD
     if not filename:
         filename = os.path.basename(urlparse.urlparse(url).path)
-=======
-    path = os.path.join(cachedir, os.path.basename(urlparse(url).path))
->>>>>>> 05003cb2
 
     path = os.path.join(cachedir, filename)
     
